--- conflicted
+++ resolved
@@ -158,10 +158,12 @@
     private String createKmsKeyInAws(String iamPrincipalArn, String kmsKeyRecordId, String awsRegion) {
         final AWSKMSClient kmsClient = kmsClientFactory.getClient(awsRegion);
 
+        final String policy = kmsPolicyService.generateStandardKmsPolicy(iamPrincipalArn);
+
         final CreateKeyRequest request = new CreateKeyRequest()
                 .withKeyUsage(KeyUsageType.ENCRYPT_DECRYPT)
                 .withDescription("Key used by Cerberus " + environmentName + " for IAM role authentication. " + iamPrincipalArn)
-                .withPolicy(kmsPolicyService.generateStandardKmsPolicy(iamPrincipalArn))
+                .withPolicy(policy)
                 .withTags(
                     createTag("created_by", "cms" + cmsVersion),
                     createTag("created_for", "cerberus_auth"),
@@ -169,15 +171,6 @@
                     createTag("cerberus_env", environmentName)
                 );
 
-<<<<<<< HEAD
-        final CreateKeyResult result = kmsClient.createKey(request);
-=======
-        final CreateKeyRequest request = new CreateKeyRequest();
-        request.setKeyUsage(KeyUsageType.ENCRYPT_DECRYPT);
-        request.setDescription("Key used by Cerberus for IAM role authentication.");
-        String policy = kmsPolicyService.generateStandardKmsPolicy(iamPrincipalArn);
-        request.setPolicy(policy);
-
         CreateKeyResult result;
         try {
             result = kmsClient.createKey(request);
@@ -185,7 +178,6 @@
             logger.error("Failed to provision KMS key using policy: {}", policy, t);
             throw t;
         }
->>>>>>> 9e62c90b
 
         String kmsKeyAliasName = getAliasName(kmsKeyRecordId, iamPrincipalArn);
         String kmsKeyArn = result.getKeyMetadata().getArn();
