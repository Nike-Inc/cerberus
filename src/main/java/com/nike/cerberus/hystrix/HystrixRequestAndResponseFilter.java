--- conflicted
+++ resolved
@@ -37,21 +37,12 @@
     public <T> ResponseInfo<T> filterResponse(ResponseInfo<T> currentResponseInfo, RequestInfo<?> requestInfo,
                                               ChannelHandlerContext ctx) {
         try {
-<<<<<<< HEAD
-            if (requestInfo != null
-                    && requestInfo.getRequestAttributes() != null
-                    && requestInfo.getRequestAttributes().get("HystrixRequestContext") != null
-                    && requestInfo.getRequestAttributes().get("HystrixRequestContext") instanceof HystrixRequestContext)
-
-            ((HystrixRequestContext) requestInfo.getRequestAttributes().get("HystrixRequestContext")).shutdown();
-=======
             if (requestInfo != null && requestInfo.getRequestAttributes() != null) {
                 HystrixRequestContext context = (HystrixRequestContext) requestInfo.getRequestAttributes().get(HYSTRIX_REQUEST_CONTEXT);
                 if (context != null) {
                     context.shutdown();
                 }
             }
->>>>>>> 47f84cd9
         } catch (Throwable t) {
             logger.error("An unexpected error occurred trying to shutdown the HystrixRequestContext for this request.", t);
         }
