/*
 * Copyright (c) 2017 Nike, Inc.
 *
 * Licensed under the Apache License, Version 2.0 (the "License");
 * you may not use this file except in compliance with the License.
 * You may obtain a copy of the License at
 *
 * http://www.apache.org/licenses/LICENSE-2.0
 *
 * Unless required by applicable law or agreed to in writing, software
 * distributed under the License is distributed on an "AS IS" BASIS,
 * WITHOUT WARRANTIES OR CONDITIONS OF ANY KIND, either express or implied.
 * See the License for the specific language governing permissions and
 * limitations under the License.
 *
 */

package com.nike.cerberus.server.config.guice;

import com.fasterxml.jackson.databind.ObjectMapper;
import com.google.common.collect.ImmutableMap;
import com.google.common.collect.Maps;
import com.google.common.io.Files;
import com.google.inject.AbstractModule;
import com.google.inject.Provides;
import com.google.inject.name.Names;
import com.nike.backstopper.apierror.projectspecificinfo.ProjectApiErrors;
import com.nike.cerberus.auth.connector.AuthConnector;
import com.nike.cerberus.aws.KmsClientFactory;
import com.nike.cerberus.config.CmsEnvPropertiesLoader;
<<<<<<< HEAD
import com.nike.cerberus.domain.DashboardResourceFile;
=======
>>>>>>> 47f84cd9
import com.nike.cerberus.endpoints.GetDashboard;
import com.nike.cerberus.endpoints.GetDashboardRedirect;
import com.nike.cerberus.endpoints.HealthCheckEndpoint;
import com.nike.cerberus.endpoints.admin.CleanUpInactiveOrOrphanedRecords;
import com.nike.cerberus.endpoints.admin.GetSDBMetadata;
import com.nike.cerberus.endpoints.admin.PutSDBMetadata;
import com.nike.cerberus.endpoints.admin.TriggerScheduledJob;
import com.nike.cerberus.endpoints.authentication.AuthenticateIamPrincipal;
import com.nike.cerberus.endpoints.authentication.AuthenticateIamRole;
import com.nike.cerberus.endpoints.authentication.AuthenticateUser;
import com.nike.cerberus.endpoints.authentication.MfaCheck;
import com.nike.cerberus.endpoints.authentication.RefreshUserToken;
import com.nike.cerberus.endpoints.authentication.RevokeToken;
import com.nike.cerberus.endpoints.category.CreateCategory;
import com.nike.cerberus.endpoints.category.DeleteCategory;
import com.nike.cerberus.endpoints.category.GetAllCategories;
import com.nike.cerberus.endpoints.category.GetCategory;
import com.nike.cerberus.endpoints.role.GetAllRoles;
import com.nike.cerberus.endpoints.role.GetRole;
import com.nike.cerberus.endpoints.sdb.CreateSafeDepositBoxV1;
import com.nike.cerberus.endpoints.sdb.CreateSafeDepositBoxV2;
import com.nike.cerberus.endpoints.sdb.DeleteSafeDepositBox;
import com.nike.cerberus.endpoints.sdb.GetSafeDepositBoxV1;
import com.nike.cerberus.endpoints.sdb.GetSafeDepositBoxV2;
import com.nike.cerberus.endpoints.sdb.GetSafeDepositBoxes;
import com.nike.cerberus.endpoints.sdb.UpdateSafeDepositBoxV1;
import com.nike.cerberus.endpoints.sdb.UpdateSafeDepositBoxV2;
import com.nike.cerberus.endpoints.secret.DeleteSecureData;
import com.nike.cerberus.endpoints.secret.ReadSecureData;
import com.nike.cerberus.endpoints.secret.WriteSecureData;
import com.nike.cerberus.error.DefaultApiErrorsImpl;
import com.nike.cerberus.hystrix.HystrixKmsClientFactory;
import com.nike.cerberus.hystrix.HystrixMetricsLogger;
import com.nike.cerberus.security.CmsRequestSecurityValidator;
<<<<<<< HEAD
import com.nike.cerberus.service.AuthTokenService;
=======
import com.nike.cerberus.service.StaticAssetManager;
>>>>>>> 47f84cd9
import com.nike.cerberus.util.ArchaiusUtils;
import com.nike.cerberus.util.DashboardResourceFileFactory;
import com.nike.cerberus.util.UuidSupplier;
import com.nike.riposte.client.asynchttp.ning.AsyncHttpClientHelper;
import com.nike.riposte.server.config.AppInfo;
import com.nike.riposte.server.http.Endpoint;
import com.nike.riposte.util.AwsUtil;
import com.typesafe.config.Config;
import com.typesafe.config.ConfigValueFactory;
import io.netty.handler.ssl.SslContext;
import io.netty.handler.ssl.SslContextBuilder;
import io.netty.handler.ssl.util.SelfSignedCertificate;
import org.apache.commons.io.IOUtils;
import org.slf4j.Logger;
import org.slf4j.LoggerFactory;

import javax.inject.Named;
import javax.inject.Singleton;
import javax.net.ssl.SSLException;
import javax.validation.Validation;
import javax.validation.Validator;
import java.io.File;
import java.io.InputStream;
import java.net.URL;
import java.nio.charset.Charset;
import java.security.cert.CertificateException;
import java.util.Arrays;
import java.util.LinkedHashSet;
import java.util.List;
import java.util.Properties;
import java.util.Set;
import java.util.concurrent.CompletableFuture;
import java.util.concurrent.Executors;
import java.util.concurrent.ScheduledExecutorService;
import java.util.stream.Collectors;

public class CmsGuiceModule extends AbstractModule {

    private static final String KMS_KEY_ID_KEY = "CONFIG_KEY_ID";

    private static final String REGION_KEY = "EC2_REGION";

    private static final String BUCKET_NAME_KEY = "CONFIG_S3_BUCKET";

    private static final String CMS_DISABLE_ENV_LOAD_FLAG = "cms.env.load.disable";

    private static final String AUTH_CONNECTOR_IMPL_KEY = "cms.auth.connector";

<<<<<<< HEAD
    private static final String DASHBOARD_DIRECTORY_RELATIVE_PATH = "dashboard/";
=======
    private static final String DASHBOARD_DIRECTORY_RELATIVE_PATH = "/dashboard/";
>>>>>>> 47f84cd9

    private final Logger logger = LoggerFactory.getLogger(this.getClass());

    private Config appConfig;
    private final ObjectMapper objectMapper;
    private CmsEnvPropertiesLoader cmsEnvPropertiesLoader;

    public CmsGuiceModule(Config appConfig, ObjectMapper objectMapper) {
        if (appConfig == null)
            throw new IllegalArgumentException("appConfig cannot be null");

        this.appConfig = appConfig;
        this.objectMapper = objectMapper;
    }

    @Override
    protected void configure() {
        loadEnvProperties();

        bind(ObjectMapper.class).toInstance(objectMapper);

        String className = this.appConfig.getString(AUTH_CONNECTOR_IMPL_KEY);
        try
        {
            Class<?> clazz = Class.forName(className);
            bind(AuthConnector.class)
                    .to(clazz.asSubclass(AuthConnector.class))
                    .asEagerSingleton();
        } catch(ClassNotFoundException nfe) {
            throw new IllegalArgumentException("invalid class: " + className, nfe);
        } catch(ClassCastException cce) {
            throw new IllegalArgumentException("class: " + className + " is the wrong type", cce);
        }

        bind(HystrixMetricsLogger.class).asEagerSingleton();
    }

    private void loadEnvProperties() {
        if (appConfig.hasPath(CMS_DISABLE_ENV_LOAD_FLAG) && appConfig.getBoolean(CMS_DISABLE_ENV_LOAD_FLAG)) {
            logger.warn("CMS environment property loading disabled.");
        } else {
            cmsEnvPropertiesLoader = new CmsEnvPropertiesLoader(
                    System.getenv(BUCKET_NAME_KEY),
                    System.getenv(REGION_KEY),
                    System.getenv(KMS_KEY_ID_KEY)
            );
            Properties properties = cmsEnvPropertiesLoader.getProperties();

            // bind the props to named props for guice
            Names.bindProperties(binder(), properties);

            // properties from cms.conf may be overridden in environment.properties
            ArchaiusUtils.loadProperties(properties);

            for (String propertyName : properties.stringPropertyNames()) {
                logger.info("Successfully loaded: {} from the env data stored in S3", propertyName);
                appConfig = appConfig.withValue(propertyName, ConfigValueFactory.fromAnyRef(properties.getProperty(propertyName)));
            }
        }
    }

    @Provides
    @Singleton
    @Named("appEndpoints")
    public Set<Endpoint<?>> appEndpoints(
            HealthCheckEndpoint healthCheckEndpoint,
            // Cerberus endpoints
            GetAllCategories getAllCategories,
            GetCategory getCategory,
            CreateCategory createCategory,
            DeleteCategory deleteCategory,
            AuthenticateUser authenticateUser,
            MfaCheck mfaCheck,
            RefreshUserToken refreshUserToken,
            AuthenticateIamRole authenticateIamRole,
            AuthenticateIamPrincipal authenticateIamPrincipal,
            RevokeToken revokeToken,
            GetAllRoles getAllRoles,
            GetRole getRole,
            GetSafeDepositBoxes getSafeDepositBoxes,
            GetSafeDepositBoxV1 getSafeDepositBoxV1,
            GetSafeDepositBoxV2 getSafeDepositBoxV2,
            DeleteSafeDepositBox deleteSafeDepositBox,
            UpdateSafeDepositBoxV1 updateSafeDepositBoxV1,
            UpdateSafeDepositBoxV2 updateSafeDepositBoxV2,
            CreateSafeDepositBoxV1 createSafeDepositBoxV1,
            CreateSafeDepositBoxV2 createSafeDepositBoxV2,
            GetSDBMetadata getSDBMetadata,
            PutSDBMetadata putSDBMetadata,
            CleanUpInactiveOrOrphanedRecords cleanUpInactiveOrOrphanedRecords,
            GetDashboardRedirect getDashboardRedirect,
<<<<<<< HEAD
            GetDashboard getDashboard,
            WriteSecureData writeSecureData,
            ReadSecureData readSecureData,
            DeleteSecureData deleteSecureData,
            TriggerScheduledJob triggerScheduledJob
=======
            GetDashboard getDashboard
>>>>>>> 47f84cd9
    ) {
        return new LinkedHashSet<>(Arrays.<Endpoint<?>>asList(
                healthCheckEndpoint,
                // Cerberus endpoints
                getAllCategories, getCategory, createCategory, deleteCategory,
                authenticateUser, authenticateIamPrincipal, mfaCheck, refreshUserToken, authenticateIamRole, revokeToken,
                getAllRoles, getRole,
                getSafeDepositBoxes, getSafeDepositBoxV1, getSafeDepositBoxV2,
                deleteSafeDepositBox, updateSafeDepositBoxV1, updateSafeDepositBoxV2, createSafeDepositBoxV1, createSafeDepositBoxV2,
                getSDBMetadata, putSDBMetadata, cleanUpInactiveOrOrphanedRecords,
<<<<<<< HEAD
                getDashboardRedirect, getDashboard, writeSecureData, readSecureData, deleteSecureData, triggerScheduledJob
=======
                getDashboardRedirect, getDashboard
>>>>>>> 47f84cd9
        ));
    }

    @Provides
    @Singleton
    public Validator validator() {
        return Validation.buildDefaultValidatorFactory().getValidator();
    }

    @Provides
    @Singleton
    public ProjectApiErrors projectApiErrors() {
        return new DefaultApiErrorsImpl();
    }

    @Provides
    @Singleton
    public AsyncHttpClientHelper asyncHttpClientHelper() {
        return new AsyncHttpClientHelper();
    }

    @Singleton
    @Provides
    public UuidSupplier uuidSupplier() {
        return new UuidSupplier();
    }

    @Provides
    @Singleton
    @Named("authProtectedEndpoints")
    public List<Endpoint<?>> authProtectedEndpoints(@Named("appEndpoints") Set<Endpoint<?>> endpoints) {
        return endpoints.stream().filter(i -> !(i instanceof HealthCheckEndpoint
                || i instanceof AuthenticateUser
                || i instanceof MfaCheck
                || i instanceof AuthenticateIamRole
                || i instanceof AuthenticateIamPrincipal
                || i instanceof GetDashboardRedirect
                || i instanceof GetDashboard)).collect(Collectors.toList());
    }

    @Provides
    @Singleton
    public CmsRequestSecurityValidator authRequestSecurityValidator(
            @Named("authProtectedEndpoints") List<Endpoint<?>> authProtectedEndpoints,
            AuthTokenService authTokenService) {

        return new CmsRequestSecurityValidator(authProtectedEndpoints, authTokenService);
    }

    @Provides
    @Singleton
    @Named("appInfoFuture")
    public CompletableFuture<AppInfo> appInfoFuture(AsyncHttpClientHelper asyncHttpClientHelper) {
        return AwsUtil.getAppInfoFutureWithAwsInfo(asyncHttpClientHelper);
    }

    @Provides
    @Singleton
    @Named("hystrixExecutor")
    public ScheduledExecutorService executor() {
        return Executors.newSingleThreadScheduledExecutor();
    }

    @Provides
    @Singleton
    public KmsClientFactory hystrixKmsClientFactory() {
        return new HystrixKmsClientFactory(new KmsClientFactory());
    }

    @Provides
    @Singleton
<<<<<<< HEAD
    @Named("dashboardAssetMap")
    public Map<String, DashboardResourceFile> dashboardAssetMap() {
        URL dashboardFilePath = getClass().getClassLoader().getResource(DASHBOARD_DIRECTORY_RELATIVE_PATH);
        if (dashboardFilePath == null) {
            throw new IllegalStateException("Failed to load dashboard resources, relative path: " + DASHBOARD_DIRECTORY_RELATIVE_PATH);
        }

        File dashboardDir = new File(dashboardFilePath.getPath());
        Map<String, DashboardResourceFile> dashboardAssets = Maps.newHashMap();
        Files.fileTreeTraverser()
                .breadthFirstTraversal(dashboardDir)
                .filter(File::isFile)
                .forEach(f -> {
                    DashboardResourceFile resource = DashboardResourceFileFactory.create(f, dashboardDir.getAbsolutePath());
                    dashboardAssets.put(resource.getRelativePath(), resource);
                });

        return ImmutableMap.<String, DashboardResourceFile>builder()
                .putAll(dashboardAssets)
                .build();
    }

    /**
     * The SslContextBuilder and Netty´s SslContext implementations only support PKCS8 keys.
     *
     * http://netty.io/wiki/sslcontextbuilder-and-private-key.html
     */
    @Provides
    @Singleton
    public SslContext sslContext() throws SSLException, CertificateException {
        if (cmsEnvPropertiesLoader == null) {
            logger.info("initializing SslContext by creating a self-signed certificate");
            SelfSignedCertificate ssc = new SelfSignedCertificate("localhost");
            return SslContextBuilder.forServer(ssc.certificate(), ssc.privateKey()).build();
        }
        else {
            logger.info("initializing SslContext using certificate from S3");
            InputStream certificate = IOUtils.toInputStream(cmsEnvPropertiesLoader.getCertificate(), Charset.defaultCharset());
            InputStream privateKey = IOUtils.toInputStream(cmsEnvPropertiesLoader.getPrivateKey(), Charset.defaultCharset());
            return SslContextBuilder.forServer(certificate, privateKey).build();
        }
=======
    @Named("dashboardAssetManager")
    public StaticAssetManager dashboardStaticAssetManager() {
        int maxDepthOfFileTraversal = 2;
        return new StaticAssetManager(DASHBOARD_DIRECTORY_RELATIVE_PATH, maxDepthOfFileTraversal);
>>>>>>> 47f84cd9
    }
}<|MERGE_RESOLUTION|>--- conflicted
+++ resolved
@@ -28,10 +28,7 @@
 import com.nike.cerberus.auth.connector.AuthConnector;
 import com.nike.cerberus.aws.KmsClientFactory;
 import com.nike.cerberus.config.CmsEnvPropertiesLoader;
-<<<<<<< HEAD
 import com.nike.cerberus.domain.DashboardResourceFile;
-=======
->>>>>>> 47f84cd9
 import com.nike.cerberus.endpoints.GetDashboard;
 import com.nike.cerberus.endpoints.GetDashboardRedirect;
 import com.nike.cerberus.endpoints.HealthCheckEndpoint;
@@ -66,11 +63,8 @@
 import com.nike.cerberus.hystrix.HystrixKmsClientFactory;
 import com.nike.cerberus.hystrix.HystrixMetricsLogger;
 import com.nike.cerberus.security.CmsRequestSecurityValidator;
-<<<<<<< HEAD
 import com.nike.cerberus.service.AuthTokenService;
-=======
 import com.nike.cerberus.service.StaticAssetManager;
->>>>>>> 47f84cd9
 import com.nike.cerberus.util.ArchaiusUtils;
 import com.nike.cerberus.util.DashboardResourceFileFactory;
 import com.nike.cerberus.util.UuidSupplier;
@@ -100,6 +94,7 @@
 import java.util.Arrays;
 import java.util.LinkedHashSet;
 import java.util.List;
+import java.util.Map;
 import java.util.Properties;
 import java.util.Set;
 import java.util.concurrent.CompletableFuture;
@@ -119,11 +114,7 @@
 
     private static final String AUTH_CONNECTOR_IMPL_KEY = "cms.auth.connector";
 
-<<<<<<< HEAD
-    private static final String DASHBOARD_DIRECTORY_RELATIVE_PATH = "dashboard/";
-=======
     private static final String DASHBOARD_DIRECTORY_RELATIVE_PATH = "/dashboard/";
->>>>>>> 47f84cd9
 
     private final Logger logger = LoggerFactory.getLogger(this.getClass());
 
@@ -215,15 +206,11 @@
             PutSDBMetadata putSDBMetadata,
             CleanUpInactiveOrOrphanedRecords cleanUpInactiveOrOrphanedRecords,
             GetDashboardRedirect getDashboardRedirect,
-<<<<<<< HEAD
             GetDashboard getDashboard,
             WriteSecureData writeSecureData,
             ReadSecureData readSecureData,
             DeleteSecureData deleteSecureData,
             TriggerScheduledJob triggerScheduledJob
-=======
-            GetDashboard getDashboard
->>>>>>> 47f84cd9
     ) {
         return new LinkedHashSet<>(Arrays.<Endpoint<?>>asList(
                 healthCheckEndpoint,
@@ -233,12 +220,8 @@
                 getAllRoles, getRole,
                 getSafeDepositBoxes, getSafeDepositBoxV1, getSafeDepositBoxV2,
                 deleteSafeDepositBox, updateSafeDepositBoxV1, updateSafeDepositBoxV2, createSafeDepositBoxV1, createSafeDepositBoxV2,
-                getSDBMetadata, putSDBMetadata, cleanUpInactiveOrOrphanedRecords,
-<<<<<<< HEAD
-                getDashboardRedirect, getDashboard, writeSecureData, readSecureData, deleteSecureData, triggerScheduledJob
-=======
-                getDashboardRedirect, getDashboard
->>>>>>> 47f84cd9
+                getSDBMetadata, putSDBMetadata, cleanUpInactiveOrOrphanedRecords, getDashboardRedirect,
+                writeSecureData, readSecureData, deleteSecureData, triggerScheduledJob, getDashboard
         ));
     }
 
@@ -310,7 +293,6 @@
 
     @Provides
     @Singleton
-<<<<<<< HEAD
     @Named("dashboardAssetMap")
     public Map<String, DashboardResourceFile> dashboardAssetMap() {
         URL dashboardFilePath = getClass().getClassLoader().getResource(DASHBOARD_DIRECTORY_RELATIVE_PATH);
@@ -345,18 +327,18 @@
             logger.info("initializing SslContext by creating a self-signed certificate");
             SelfSignedCertificate ssc = new SelfSignedCertificate("localhost");
             return SslContextBuilder.forServer(ssc.certificate(), ssc.privateKey()).build();
-        }
-        else {
+        } else {
             logger.info("initializing SslContext using certificate from S3");
             InputStream certificate = IOUtils.toInputStream(cmsEnvPropertiesLoader.getCertificate(), Charset.defaultCharset());
             InputStream privateKey = IOUtils.toInputStream(cmsEnvPropertiesLoader.getPrivateKey(), Charset.defaultCharset());
             return SslContextBuilder.forServer(certificate, privateKey).build();
         }
-=======
+
+    }
+
     @Named("dashboardAssetManager")
     public StaticAssetManager dashboardStaticAssetManager() {
         int maxDepthOfFileTraversal = 2;
         return new StaticAssetManager(DASHBOARD_DIRECTORY_RELATIVE_PATH, maxDepthOfFileTraversal);
->>>>>>> 47f84cd9
     }
 }