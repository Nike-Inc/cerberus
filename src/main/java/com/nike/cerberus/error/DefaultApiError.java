/*
 * Copyright (c) 2016 Nike, Inc.
 *
 * Licensed under the Apache License, Version 2.0 (the "License");
 * you may not use this file except in compliance with the License.
 * You may obtain a copy of the License at
 *
 * http://www.apache.org/licenses/LICENSE-2.0
 *
 * Unless required by applicable law or agreed to in writing, software
 * distributed under the License is distributed on an "AS IS" BASIS,
 * WITHOUT WARRANTIES OR CONDITIONS OF ANY KIND, either express or implied.
 * See the License for the specific language governing permissions and
 * limitations under the License.
 */

package com.nike.cerberus.error;

import com.nike.backstopper.apierror.ApiError;
import com.nike.backstopper.apierror.ApiErrorBase;

import javax.servlet.http.HttpServletResponse;
import java.util.Map;
import java.util.UUID;

/**
 * Contains the application-specific errors that can occur. Maps these application-specific errors
 * to appropriate Http Status codes, and contains appropriate messages for them. These can be
 * thrown with {@link com.nike.backstopper.exception.ApiException} to garner error-specific
 * information for this project
 */
public enum DefaultApiError implements ApiError {

    /**
     * Required request body is missing.
     */
    REQUEST_BODY_MISSING(99000, "Request body required", HttpServletResponse.SC_BAD_REQUEST),

    /**
     * Request body is malformed.
     */
    REQUEST_BODY_MALFORMED(99001, "Request body malformed.", HttpServletResponse.SC_BAD_REQUEST),

    /**
     * IAM Role account id is malformed.
     */
    IAM_ROLE_ACCT_ID_INVALID(99102, "AWS account id is malformed.", HttpServletResponse.SC_BAD_REQUEST),

    /**
     * IAM Role account id is blank
     */
    AUTH_IAM_ROLE_NAME_INVALID(99103, "AWS IAM role name is invalid.", HttpServletResponse.SC_BAD_REQUEST),

    /**
     * IAM Role account id is blank
     */
    AUTH_IAM_ROLE_AWS_REGION_BLANK(99104, "AWS region is malformed.", HttpServletResponse.SC_BAD_REQUEST),

    /**
     * X-Vault-Token header is blank.
     */
    AUTH_VAULT_TOKEN_INVALID(99105, "X-Vault-Token or X-Cerberus-Token header is malformed or invalid.", HttpServletResponse.SC_UNAUTHORIZED),

    /**
     * Supplied credentials are invalid.
     */
    AUTH_BAD_CREDENTIALS(99106, "Invalid credentials", HttpServletResponse.SC_UNAUTHORIZED),

    /**
     * Category display name is blank.
     */
    CATEGORY_DISPLAY_NAME_BLANK(99200, "Display name may not be blank.", HttpServletResponse.SC_BAD_REQUEST),

    /**
     * Category path is blank.
     */
    CATEGORY_DISPLAY_NAME_TOO_LONG(99201, "Display name must be 255 characters or less.", HttpServletResponse.SC_BAD_REQUEST),

    /**
     * User group name is blank.
     */
    USER_GROUP_NAME_BLANK(99202, "User group name may not be blank.", HttpServletResponse.SC_BAD_REQUEST),

    /**
     * User group role id is invalid.
     */
    USER_GROUP_ROLE_ID_INVALID(99203, "User group role id is invalid.", HttpServletResponse.SC_BAD_REQUEST),

    /**
     * IAM Role AWS account id is blank.
     */
    IAM_ROLE_ACCT_ID_BLANK(99204, "The AWS account id for the IAM role may not be blank.", HttpServletResponse.SC_BAD_REQUEST),

    /**
     * IAM Role name is blank.
     */
    IAM_ROLE_NAME_INVALID(99205, "The AWS IAM role name is invalid. Alpha-numeric characters and the dash (-) are valid.", HttpServletResponse.SC_BAD_REQUEST),

    /**
     * IAM Role role id is invalid.
     */
    IAM_ROLE_ROLE_ID_INVALID(99206, "The role id for the IAM role is invalid.", HttpServletResponse.SC_BAD_REQUEST),

    /**
     * SDB Category id is invalid.
     */
    SDB_CATEGORY_ID_INVALID(99207, "The category id is invalid.", HttpServletResponse.SC_BAD_REQUEST),

    /**
     * SDB name field is blank.
     */
    SDB_NAME_BLANK(99208, "The name may not be blank.", HttpServletResponse.SC_BAD_REQUEST),

    /**
     * SDB owner field is blank.
     */
    SDB_OWNER_BLANK(99209, "The owner may not be blank.", HttpServletResponse.SC_BAD_REQUEST),

    /**
     * SDB name isn't unique.
     */
    SDB_UNIQUE_NAME(99210, "Duplicate SDB names are not allowed.", HttpServletResponse.SC_BAD_REQUEST),

    /**
     * SDB action requires caller to be the owner.
     */
    SDB_CALLER_OWNERSHIP_REQUIRED(99211, "Ownership required.", HttpServletResponse.SC_FORBIDDEN),

    /**
     * SDB name too long
     */
    SDB_NAME_TOO_LONG(99212, "Name may not exceed 100 characters.", HttpServletResponse.SC_BAD_REQUEST),

    /**
     * SDB description too long
     */
    SDB_DESCRIPTION_TOO_LONG(99213, "Description may not exceed 1000 characters.", HttpServletResponse.SC_BAD_REQUEST),

    /**
     * SDB owner too long
     */
    SDB_OWNER_TOO_LONG(99214, "Owner may not exceed 255 characters.", HttpServletResponse.SC_BAD_REQUEST),

    /**
     * The AWS region specified is invalid.
     */
    AUTH_IAM_ROLE_AWS_REGION_INVALID(99215, "Invalid AWS region.", HttpServletResponse.SC_BAD_REQUEST),

    /**
     * The IAM Role + Region don't have a KMS key provisioned to encrypt the auth response.
     */
    AUTH_IAM_PRINCIPAL_INVALID(99216, "The specified IAM principal is not valid.", HttpServletResponse.SC_BAD_REQUEST),

    /**
     * IAM Role permission on SDB specifies in invalid AWS region.
     */
    SDB_IAM_ROLE_PERMISSION_AWS_REGION_INVALID(99217, "Invalid AWS region specified for the IAM role.", HttpServletResponse.SC_BAD_REQUEST),

    /**
     * IAM Role permission on SDB specifies in invalid AWS region.
     */
    SDB_IAM_ROLE_PERMISSION_IAM_ROLE_INVALID(99226, "Invalid AWS IAM role specified for the SDB.", HttpServletResponse.SC_BAD_REQUEST),

    /**
     * User group permissions contain duplicate entries.
     */
    SDB_USER_GROUP_REPEATED(99218, "The user group permissions contains duplicate entries.", HttpServletResponse.SC_BAD_REQUEST),

    /**
     * IAM role permissions contain duplicate entries.
     */
    SDB_IAM_ROLE_REPEATED(99219, "The IAM role permissions contains duplicate entries.", HttpServletResponse.SC_BAD_REQUEST),

    /**
     * Owner should not be included in the user group permission set.
     */
    SDB_OWNER_IN_USER_GROUP_PERMS(99220, "The owner can not be included in the user group permissions.", HttpServletResponse.SC_BAD_REQUEST),

    /**
     * SDB has too many owners
     */
    SDB_TOO_MANY_OWNERS(99221, "The SDB has more than one owners!", HttpServletResponse.SC_INTERNAL_SERVER_ERROR),

    /**
     * Authentication error for when a user attempts to login and MFA is required but not setup on their account.
     */
    MFA_SETUP_REQUIRED(99222, "MFA is required but the user has not set up any factors.", HttpServletResponse.SC_BAD_REQUEST),


    /**
     * The IAM Role + Region don't have a KMS key provisioned to encrypt the auth response.
     */
    AUTH_IAM_ROLE_REJECTED(99223, "KMS rejected the IAM Role ARN with an InvalidArnException.", HttpServletResponse.SC_INTERNAL_SERVER_ERROR),

    /**
     * The IAM Role + Region don't have a KMS key provisioned to encrypt the auth response.
     */
    INVALID_QUERY_PARAMS(99224, "Invalid query params", HttpServletResponse.SC_BAD_REQUEST),

    /**
     * Failed to validate that the KMS key policy was valid
     */
    FAILED_TO_VALIDATE_KMS_KEY_POLICY(99225, "Failed to validate KMS key policy", HttpServletResponse.SC_INTERNAL_SERVER_ERROR),

    /**
     * IAM Role permission on SDB specifies in invalid AWS region.
     */
    SDB_IAM_PRINCIPAL_PERMISSION_ARN_INVALID(99226, "Invalid AWS IAM role specified for the SDB.", HttpServletResponse.SC_BAD_REQUEST),

    /**
     * IAM role permissions contain duplicate entries.
     */
    SDB_IAM_PRINCIPAL_REPEATED(99227, "The IAM principal permissions contains duplicate entries.", HttpServletResponse.SC_BAD_REQUEST),

    /**
     * IAM Role account id is blank
     */
    AUTH_IAM_PRINCIPAL_AWS_REGION_BLANK(99228, "AWS region is malformed.", HttpServletResponse.SC_BAD_REQUEST),

    /**
     * Invalid region provided in authentication
     */
    AUTHENTICATION_ERROR_INVALID_REGION(99229, "Invalid AWS region provided during authentication.", HttpServletResponse.SC_BAD_REQUEST),

    /**
     * The token has exceeded the amount of times it can be refreshed
     */
    MAXIMUM_TOKEN_REFRESH_COUNT_REACHED(99230, "Maximum token refresh count reached, re-authentication required.", HttpServletResponse.SC_FORBIDDEN),

    /**
     * The token has exceeded the amount of times it can be refreshed
     */
    USER_ONLY_RESOURCE(99231, "The requested resource is for User Principals only.", HttpServletResponse.SC_FORBIDDEN),

    /**
     * KMS key is scheduled for deletion or disabled
     */
    KMS_KEY_IS_SCHEDULED_FOR_DELETION_OR_DISABLED(99232, "KMS key is scheduled for deletion or disabled", HttpServletResponse.SC_INTERNAL_SERVER_ERROR),

    /**
     * Error reading the file contents of the requested dashboard asset
     */
<<<<<<< HEAD
    FAILED_TO_READ_DASHBOARD_ASSET_CONTENT(99233, "The requested dashboard asset file could not be read", HttpServletResponse.SC_INTERNAL_SERVER_ERROR),
=======
    FAILED_TO_READ_DASHBOARD_ASSET_CONTENT(99233, "The requested dashboard asset file could not be read", HttpServletResponse.SC_NOT_FOUND),

>>>>>>> 47f84cd9

    /**
     * Generic not found error.
     */
    ENTITY_NOT_FOUND(99996, "Not found", HttpServletResponse.SC_NOT_FOUND),

    /**
     * Unable to fulfill request resulting in service being unavailable.
     */
    SERVICE_UNAVAILABLE(99997, "Service is unavailable at this time.", HttpServletResponse.SC_SERVICE_UNAVAILABLE),

    /**
     * Uncaught errors that leak.
     */
    INTERNAL_SERVER_ERROR(99998, "Internal server error has occurred.", HttpServletResponse.SC_INTERNAL_SERVER_ERROR),

    /**
     * Generic bad requests.  This is useful because the blueprint error handling sucks.
     */
    GENERIC_BAD_REQUEST(99999, "Request will not be completed.", HttpServletResponse.SC_BAD_REQUEST),

    /**
     * If we encounter an error where something expected is not setup correctly, meaning the service is not functional.
     */
    MISCONFIGURED_APP(99995, "The application is not properly configured.", HttpServletResponse.SC_SERVICE_UNAVAILABLE),

    /**
     * If client attempts to access resource it doesn't have access to.
     */
    ACCESS_DENIED(99994, "Access to the requested resource was denied.", HttpServletResponse.SC_FORBIDDEN);

    private final ApiError delegate;

    DefaultApiError(final ApiError delegate) {
        this.delegate = delegate;
    }

    DefaultApiError(final int errorCode,
                    final String message,
                    final int httpStatusCode) {
        this(new ApiErrorBase("delegated-to-enum-wrapper-" + UUID.randomUUID().toString(),
                              errorCode, message, httpStatusCode));
    }

    @Override
    public String getName() {
        return this.name();
    }

    @Override
    public String getErrorCode() {
        return delegate.getErrorCode();
    }

    @Override
    public String getMessage() {
        return delegate.getMessage();
    }

    @Override
    public Map<String, Object> getMetadata() {
        return delegate.getMetadata();
    }

    @Override
    public int getHttpStatusCode() {
        return delegate.getHttpStatusCode();
    }

}<|MERGE_RESOLUTION|>--- conflicted
+++ resolved
@@ -240,12 +240,7 @@
     /**
      * Error reading the file contents of the requested dashboard asset
      */
-<<<<<<< HEAD
-    FAILED_TO_READ_DASHBOARD_ASSET_CONTENT(99233, "The requested dashboard asset file could not be read", HttpServletResponse.SC_INTERNAL_SERVER_ERROR),
-=======
     FAILED_TO_READ_DASHBOARD_ASSET_CONTENT(99233, "The requested dashboard asset file could not be read", HttpServletResponse.SC_NOT_FOUND),
-
->>>>>>> 47f84cd9
 
     /**
      * Generic not found error.
