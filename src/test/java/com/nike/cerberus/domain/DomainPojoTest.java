package com.nike.cerberus.domain;

import com.openpojo.reflection.PojoClass;
import com.openpojo.reflection.impl.PojoClassFactory;
import com.openpojo.validation.Validator;
import com.openpojo.validation.ValidatorBuilder;
import com.openpojo.validation.rule.impl.GetterMustExistRule;
import com.openpojo.validation.rule.impl.SetterMustExistRule;
import com.openpojo.validation.test.impl.GetterTester;
import com.openpojo.validation.test.impl.SetterTester;
import org.junit.Assert;
import org.junit.Test;

import java.util.List;

public class DomainPojoTest {

    @Test
    public void test_pojo_structure_and_behavior() {

        List<PojoClass> pojoClasses = PojoClassFactory.getPojoClasses("com.nike.cerberus.domain");

        // exclude this class because it does not need getters and setters for every constructor parameter
<<<<<<< HEAD
        pojoClasses.remove(PojoClassFactory.getPojoClass(DashboardResourceFile.class));
=======
        pojoClasses.remove(PojoClassFactory.getPojoClass(AssetResourceFile.class));
>>>>>>> 47f84cd9

        Assert.assertEquals(19, pojoClasses.size());

        Validator validator = ValidatorBuilder.create()
                .with(new GetterMustExistRule())
                .with(new SetterMustExistRule())
                .with(new SetterTester())
                .with(new GetterTester())
                .build();

        validator.validate(pojoClasses);
    }
}<|MERGE_RESOLUTION|>--- conflicted
+++ resolved
@@ -21,11 +21,7 @@
         List<PojoClass> pojoClasses = PojoClassFactory.getPojoClasses("com.nike.cerberus.domain");
 
         // exclude this class because it does not need getters and setters for every constructor parameter
-<<<<<<< HEAD
-        pojoClasses.remove(PojoClassFactory.getPojoClass(DashboardResourceFile.class));
-=======
         pojoClasses.remove(PojoClassFactory.getPojoClass(AssetResourceFile.class));
->>>>>>> 47f84cd9
 
         Assert.assertEquals(19, pojoClasses.size());
 
