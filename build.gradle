/*
 * Copyright (c) 2020 Nike, inc.
 *
 * Licensed under the Apache License, Version 2.0 (the "License")
 * you may not use this file except in compliance with the License.
 * You may obtain a copy of the License at
 *
 *   http://www.apache.org/licenses/LICENSE-2.0
 *
 * Unless required by applicable law or agreed to in writing, software
 * distributed under the License is distributed on an "AS IS" BASIS,
 * WITHOUT WARRANTIES OR CONDITIONS OF ANY KIND, either express or implied.
 * See the License for the specific language governing permissions and
 * limitations under the License.
 */


import com.github.spotbugs.snom.SpotBugsReport

buildscript {
  ext {
    versions = [
      lombok: '1.18.20',
      resilience4j: '1.7.0',
      awsSdkVersion: '1.11.1020',
      kork: '7.109.0',
      guava: '30.1.1-jre',
      springBoot: '2.4.5',
      jjwt: '0.11.2'
    ]
  }
  ext['groovy.version'] = '3.0.7'

  repositories {
    maven {
      url "https://repo.maven.apache.org/maven2"
    }
    maven {
      url "https://plugins.gradle.org/m2/"
    }
    google()
  }

  dependencies {
<<<<<<< HEAD
    classpath "org.owasp:dependency-check-gradle:6.1.6"
    classpath 'com.netflix.spinnaker.gradle:spinnaker-dev-plugin:7.11.6'
=======
    classpath "org.owasp:dependency-check-gradle:6.1.0"
>>>>>>> 1c43d7aa
    classpath "com.jfrog.bintray.gradle:gradle-bintray-plugin:1.8.5"
  }
}

plugins {
  id "io.spring.dependency-management" version "1.0.11.RELEASE"
  id "com.github.nbaztec.coveralls-jacoco" version "1.2.12"
  id "com.github.spotbugs" version "4.7.1"
}

apply from: 'gradle/owasp-dependency-check.gradle'

allprojects {
  apply plugin: 'java'
  apply plugin: 'groovy'
  apply plugin: 'java-library'
  apply plugin: 'jacoco'
  apply plugin: 'com.github.spotbugs'

  dependencies {
    spotbugsPlugins 'com.h3xstream.findsecbugs:findsecbugs-plugin:1.11.0'
  }

  spotbugs {
    toolVersion = '4.2.0'
    excludeFilter = file("${rootProject.projectDir}/findbugs-supressions.xml")
  }

  spotbugsMain {
    reports(({
      html {
        enabled = true
        destination = file("$buildDir/reports/spotbugs/main/spotbugs.html")
        stylesheet = 'fancy-hist.xsl'
      }
      xml {
        enabled = false
      }
    } as Closure<NamedDomainObjectContainer<? extends SpotBugsReport>>))
  }

  spotbugsTest {
    reports(({
      html {
        enabled = true
        destination = file("$buildDir/reports/spotbugs/test/spotbugs.html")
        stylesheet = 'fancy-hist.xsl'
      }
      xml {
        enabled = false
      }
    } as Closure<NamedDomainObjectContainer<? extends SpotBugsReport>>))
  }



  repositories {
    jcenter()
    mavenCentral()
    google()
  }

  jacoco {
    toolVersion = "0.8.5"
  }
}

subprojects {
  apply plugin: 'io.spring.dependency-management'

  apply from: file("${rootProject.projectDir}/gradle/bintray.gradle")

  sourceCompatibility = '11'

  sourceSets {
    integrationTest {
      java {
        compileClasspath += main.output + test.output
        runtimeClasspath += main.output + test.output
        srcDir file('src/integration-test/java')
      }
      groovy {
        compileClasspath += main.output + test.output
        runtimeClasspath += main.output + test.output
        srcDir file('src/integration-test/groovy')
      }
      resources.srcDir file('src/integration-test/resources')
    }
  }

  configurations {
    integrationTestCompile.extendsFrom testImplementation
    integrationTestRuntime.extendsFrom testRuntime
  }

  //noinspection GroovyAssignabilityCheck
  task integrationTest(type: Test) {
    description = 'Runs the integration tests.'
    testClassesDirs = sourceSets.integrationTest.output.classesDirs
    classpath = sourceSets.integrationTest.runtimeClasspath
  }

  dependencyManagement {
    imports {
      mavenBom("org.springframework.boot:spring-boot-dependencies:${versions.springBoot}")
    }
    dependencies {
      //upgrading tomcat manually until Spring-Boot 2.3.5 is released to resolve a security vulnerability
      //keep tomcat on 9.x until Spring Boot implements javax->jakarta change
      dependency 'org.apache.tomcat.embed:tomcat-embed-core:9.0.44'
      dependency 'org.apache.tomcat.embed:tomcat-embed-websocket:9.0.44'
    }
  }

  dependencies {
    // Lombok
    compileOnly "org.projectlombok:lombok:${versions.lombok}"
    annotationProcessor "org.projectlombok:lombok:${versions.lombok}"

    // common test deps
    testImplementation 'org.codehaus.groovy:groovy-all:3.0.8'
    testImplementation 'org.spockframework:spock-core:2.0-groovy-3.0'
    testImplementation 'junit:junit:4.13.2'
    testImplementation group: 'org.mockito', name: 'mockito-all', version: '1.10.19'
    testImplementation 'com.openpojo:openpojo:0.9.1'
  }

  test {
    testLogging {
      events "passed", "skipped", "failed"
    }
  }

  integrationTest {
    testLogging {
      showStandardStreams = true
    }
  }
}

List<String> blackList = [
  'cerberus-api-tests'
]
def publishedProjects = subprojects.findAll { !blackList.contains(it.path) }

task jacocoMerge(type: JacocoMerge) {
  publishedProjects.each { subproject ->
    executionData subproject.tasks.withType(Test)
  }
  doFirst {
    executionData = files(executionData.findAll { it.exists() })
  }
}

task aggregatedJacocoReport(type: JacocoReport, group: 'Coverage reports') {
  description = 'Generates an aggregate report from all subprojects'
  dependsOn publishedProjects.test, jacocoMerge

  additionalSourceDirs.from = files(publishedProjects.sourceSets.main.allSource.srcDirs)
  sourceDirectories.from = files(publishedProjects.sourceSets.main.allSource.srcDirs)
  classDirectories.from = files(publishedProjects.sourceSets.main.output)
  executionData jacocoMerge.destinationFile

  reports {
    html.enabled = true // human readable
    xml.enabled = true // required by coveralls
  }
}

coverallsJacoco {
  reportSourceSets = publishedProjects.sourceSets.main.allSource.srcDirs.flatten()
  reportPath = "${buildDir}/reports/jacoco/aggregatedJacocoReport/aggregatedJacocoReport.xml"
}

configurations {
  antJUnit
}

dependencies {
  antJUnit 'org.apache.ant:ant-junit:1.10.10'
}

// Compile all the test results into a single one.
task aggregatedJunitXml {
  ant.taskdef(name: 'junitreport', classname: 'org.apache.tools.ant.taskdefs.optional.junit.XMLResultAggregator', classpath: configurations.antJUnit.asPath)
  dependsOn subprojects*.test
  doFirst {
    ///reports/jacoco/test/jacocoTestReport.xml
    mkdir "$buildDir/reports/jacoco/test"
    ant.junitreport(todir: "$buildDir/reports/jacoco") {
      subprojects.each {
        if (it.testResultsDir.exists()) {
          fileset(dir: it.testResultsDir)
        }
      }
    }
  }
}

task aggregatedJunitHtml(type: TestReport) {
  dependsOn subprojects*.test
  destinationDir = file("$buildDir/reports/allTests")
  // Include the results from the `test` task in all sub projects
  reportOn subprojects*.test
}

task generateAggregatedReports(dependsOn: [
  aggregatedJunitXml,
  aggregatedJunitHtml,
  aggregatedJacocoReport,
  dependencyCheckAggregate
]) {
  doLast {
    println "Finished generating aggregated reports"
  }
}

task aggregatedTest {
  dependsOn subprojects*.test
}

task aggregatedCheck {
  dependsOn subprojects*.check
}

task aggregatedClean {
  dependsOn subprojects*.clean
}

defaultTasks ':cerberus-web:bootRun'<|MERGE_RESOLUTION|>--- conflicted
+++ resolved
@@ -42,12 +42,8 @@
   }
 
   dependencies {
-<<<<<<< HEAD
     classpath "org.owasp:dependency-check-gradle:6.1.6"
-    classpath 'com.netflix.spinnaker.gradle:spinnaker-dev-plugin:7.11.6'
-=======
-    classpath "org.owasp:dependency-check-gradle:6.1.0"
->>>>>>> 1c43d7aa
+//    classpath 'com.netflix.spinnaker.gradle:spinnaker-dev-plugin:7.11.6'
     classpath "com.jfrog.bintray.gradle:gradle-bintray-plugin:1.8.5"
   }
 }
