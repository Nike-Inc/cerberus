--- conflicted
+++ resolved
@@ -152,17 +152,4 @@
     into dashboardResourceFolder
 }
 
-<<<<<<< HEAD
-task  runDashboardAndReverseProxy(type: NodeTask, dependsOn: [npmInstall, copyDashboardResources]) {
-    group 'local development'
-    description 'Using the Node plugin (embedded node js) Serves the dashboard and runs the reverse proxy so that you can interact with the total composed Cerberus API'
-
-    script = file("${project.getRootDir().absolutePath}${File.separator}dashboard${File.separator}server.js")
-    execOverrides {
-        it.workingDir = new File("${project.getRootDir().absolutePath}${File.separator}dashboard").absolutePath
-    }
-}
-
-=======
->>>>>>> 47f84cd9
 apply from: file('gradle/develop.gradle')