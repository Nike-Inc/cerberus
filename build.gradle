/*
 * Copyright (c) 2020 Nike, inc.
 *
 * Licensed under the Apache License, Version 2.0 (the "License")
 * you may not use this file except in compliance with the License.
 * You may obtain a copy of the License at
 *
 *   http://www.apache.org/licenses/LICENSE-2.0
 *
 * Unless required by applicable law or agreed to in writing, software
 * distributed under the License is distributed on an "AS IS" BASIS,
 * WITHOUT WARRANTIES OR CONDITIONS OF ANY KIND, either express or implied.
 * See the License for the specific language governing permissions and
 * limitations under the License.
 */

import com.github.spotbugs.snom.SpotBugsReport

buildscript {
  ext {
    versions = [
      lombok: '1.18.20',
      resilience4j: '1.7.0',
      awsSdkVersion: '1.11.1020',
      kork: '7.109.0',
      guava: '30.1.1-jre',
<<<<<<< HEAD
      springBoot: '2.4.5',
      jjwt: '0.11.2'
=======
      springBoot: '2.4.9',
      jjwt: '0.11.2',
      okta: '3.1.0',
      oktaAuthnSdk: '2.0.2'
>>>>>>> ea1983ca
    ]
  }
  ext['groovy.version'] = '3.0.7'

  repositories {
    maven {
      url "https://repo.maven.apache.org/maven2"
    }
    maven {
      url "https://plugins.gradle.org/m2/"
    }
    google()
  }

  dependencies {
<<<<<<< HEAD
    classpath "org.owasp:dependency-check-gradle:6.1.6"
//    classpath 'com.netflix.spinnaker.gradle:spinnaker-dev-plugin:7.11.6'
=======
    classpath "org.owasp:dependency-check-gradle:6.2.2"
>>>>>>> ea1983ca
    classpath "com.jfrog.bintray.gradle:gradle-bintray-plugin:1.8.5"
  }
}

plugins {
  id "io.spring.dependency-management" version "1.0.11.RELEASE"
  id "com.github.nbaztec.coveralls-jacoco" version "1.2.12"
  id "com.github.spotbugs" version "4.7.1"
<<<<<<< HEAD
=======
  id "com.diffplug.spotless" version "5.14.2"
>>>>>>> ea1983ca
}

apply from: 'gradle/owasp-dependency-check.gradle'

allprojects {
  apply plugin: 'java'
  apply plugin: 'groovy'
  apply plugin: 'java-library'
  apply plugin: 'jacoco'
  apply plugin: 'com.github.spotbugs'
  apply plugin: 'com.diffplug.spotless'

  spotless {
    java {
      googleJavaFormat()
    }
  }

  dependencies {
    spotbugsPlugins 'com.h3xstream.findsecbugs:findsecbugs-plugin:1.11.0'
  }

  spotbugs {
    toolVersion = '4.2.0'
    excludeFilter = file("${rootProject.projectDir}/findbugs-supressions.xml")
  }

  spotbugsMain {
    reports(({
      html {
        enabled = true
        destination = file("$buildDir/reports/spotbugs/main/spotbugs.html")
        stylesheet = 'fancy-hist.xsl'
      }
      xml {
        enabled = false
      }
    } as Closure<NamedDomainObjectContainer<? extends SpotBugsReport>>))
  }

  spotbugsTest {
    reports(({
      html {
        enabled = true
        destination = file("$buildDir/reports/spotbugs/test/spotbugs.html")
        stylesheet = 'fancy-hist.xsl'
      }
      xml {
        enabled = false
      }
    } as Closure<NamedDomainObjectContainer<? extends SpotBugsReport>>))
  }



  repositories {
    jcenter()
    mavenCentral()
    google()
  }

  jacoco {
    toolVersion = "0.8.5"
  }
}

subprojects {
  apply plugin: 'io.spring.dependency-management'

  apply from: file("${rootProject.projectDir}/gradle/bintray.gradle")

  sourceCompatibility = '11'

  sourceSets {
    integrationTest {
      java {
        compileClasspath += main.output + test.output
        runtimeClasspath += main.output + test.output
        srcDir file('src/integration-test/java')
      }
      groovy {
        compileClasspath += main.output + test.output
        runtimeClasspath += main.output + test.output
        srcDir file('src/integration-test/groovy')
      }
      resources.srcDir file('src/integration-test/resources')
    }
  }

  configurations {
    integrationTestCompile.extendsFrom testImplementation
    integrationTestRuntime.extendsFrom testRuntime
  }

  //noinspection GroovyAssignabilityCheck
  task integrationTest(type: Test) {
    description = 'Runs the integration tests.'
    testClassesDirs = sourceSets.integrationTest.output.classesDirs
    classpath = sourceSets.integrationTest.runtimeClasspath
  }

  dependencyManagement {
    imports {
      mavenBom("org.springframework.boot:spring-boot-dependencies:${versions.springBoot}")
    }
  }

  dependencies {
    // Lombok
    compileOnly "org.projectlombok:lombok:${versions.lombok}"
    annotationProcessor "org.projectlombok:lombok:${versions.lombok}"

    // common test deps
    testImplementation 'org.codehaus.groovy:groovy-all:3.0.8'
    testImplementation 'org.spockframework:spock-core:2.0-groovy-3.0'
    testImplementation 'junit:junit:4.13.2'
    testImplementation group: 'org.mockito', name: 'mockito-all', version: '1.10.19'
    testImplementation 'com.openpojo:openpojo:0.9.1'
  }

  test {
    testLogging {
      events "passed", "skipped", "failed"
    }
  }

  integrationTest {
    testLogging {
      showStandardStreams = true
    }
  }
}

List<String> blackList = [
  'cerberus-api-tests'
]
def publishedProjects = subprojects.findAll { !blackList.contains(it.path) }

task jacocoMerge(type: JacocoMerge) {
  publishedProjects.each { subproject ->
    executionData subproject.tasks.withType(Test)
  }
  doFirst {
    executionData = files(executionData.findAll { it.exists() })
  }
}

task aggregatedJacocoReport(type: JacocoReport, group: 'Coverage reports') {
  description = 'Generates an aggregate report from all subprojects'
  dependsOn publishedProjects.test, jacocoMerge

  additionalSourceDirs.from = files(publishedProjects.sourceSets.main.allSource.srcDirs)
  sourceDirectories.from = files(publishedProjects.sourceSets.main.allSource.srcDirs)
  classDirectories.from = files(publishedProjects.sourceSets.main.output)
  executionData jacocoMerge.destinationFile

  reports {
    html.enabled = true // human readable
    xml.enabled = true // required by coveralls
  }
}

coverallsJacoco {
  reportSourceSets = publishedProjects.sourceSets.main.allSource.srcDirs.flatten()
  reportPath = "${buildDir}/reports/jacoco/aggregatedJacocoReport/aggregatedJacocoReport.xml"
}

configurations {
  antJUnit
}

dependencies {
<<<<<<< HEAD
  antJUnit 'org.apache.ant:ant-junit:1.10.10'
=======
  antJUnit 'org.apache.ant:ant-junit:1.10.11'
>>>>>>> ea1983ca
}

// Compile all the test results into a single one.
task aggregatedJunitXml {
  ant.taskdef(name: 'junitreport', classname: 'org.apache.tools.ant.taskdefs.optional.junit.XMLResultAggregator', classpath: configurations.antJUnit.asPath)
  dependsOn subprojects*.test
  doFirst {
    ///reports/jacoco/test/jacocoTestReport.xml
    mkdir "$buildDir/reports/jacoco/test"
    ant.junitreport(todir: "$buildDir/reports/jacoco") {
      subprojects.each {
        if (it.testResultsDir.exists()) {
          fileset(dir: it.testResultsDir)
        }
      }
    }
  }
}

task aggregatedJunitHtml(type: TestReport) {
  dependsOn subprojects*.test
  destinationDir = file("$buildDir/reports/allTests")
  // Include the results from the `test` task in all sub projects
  reportOn subprojects*.test
}

task generateAggregatedReports(dependsOn: [
  aggregatedJunitXml,
  aggregatedJunitHtml,
  aggregatedJacocoReport,
  dependencyCheckAggregate
]) {
  doLast {
    println "Finished generating aggregated reports"
  }
}

task aggregatedTest {
  dependsOn subprojects*.test
}

task aggregatedCheck {
  dependsOn subprojects*.check
}

task aggregatedClean {
  dependsOn subprojects*.clean
}

defaultTasks ':cerberus-web:bootRun'<|MERGE_RESOLUTION|>--- conflicted
+++ resolved
@@ -24,15 +24,10 @@
       awsSdkVersion: '1.11.1020',
       kork: '7.109.0',
       guava: '30.1.1-jre',
-<<<<<<< HEAD
       springBoot: '2.4.5',
-      jjwt: '0.11.2'
-=======
-      springBoot: '2.4.9',
       jjwt: '0.11.2',
       okta: '3.1.0',
       oktaAuthnSdk: '2.0.2'
->>>>>>> ea1983ca
     ]
   }
   ext['groovy.version'] = '3.0.7'
@@ -48,12 +43,7 @@
   }
 
   dependencies {
-<<<<<<< HEAD
-    classpath "org.owasp:dependency-check-gradle:6.1.6"
-//    classpath 'com.netflix.spinnaker.gradle:spinnaker-dev-plugin:7.11.6'
-=======
     classpath "org.owasp:dependency-check-gradle:6.2.2"
->>>>>>> ea1983ca
     classpath "com.jfrog.bintray.gradle:gradle-bintray-plugin:1.8.5"
   }
 }
@@ -62,10 +52,7 @@
   id "io.spring.dependency-management" version "1.0.11.RELEASE"
   id "com.github.nbaztec.coveralls-jacoco" version "1.2.12"
   id "com.github.spotbugs" version "4.7.1"
-<<<<<<< HEAD
-=======
   id "com.diffplug.spotless" version "5.14.2"
->>>>>>> ea1983ca
 }
 
 apply from: 'gradle/owasp-dependency-check.gradle'
@@ -238,11 +225,7 @@
 }
 
 dependencies {
-<<<<<<< HEAD
-  antJUnit 'org.apache.ant:ant-junit:1.10.10'
-=======
   antJUnit 'org.apache.ant:ant-junit:1.10.11'
->>>>>>> ea1983ca
 }
 
 // Compile all the test results into a single one.
