--- conflicted
+++ resolved
@@ -62,20 +62,12 @@
     boolean didMatch = matcher.matches();
 
     if (!didMatch) {
-<<<<<<< HEAD
-      String msg = String.format("Failed to determine region from header %s.", authorization);
-      throw ApiException.newBuilder()
-          .withApiErrors(
-              CustomApiError.createCustomApiError(DefaultApiError.GENERIC_BAD_REQUEST, msg))
-          .withExceptionMessage(msg)
-=======
       String msg = "Failed to determine region from header.";
       throw ApiException.newBuilder()
           .withApiErrors(
               CustomApiError.createCustomApiError(DefaultApiError.GENERIC_BAD_REQUEST, msg))
           .withExceptionMessage(
               String.format("Failed to determine region from header %s.", authorization))
->>>>>>> 1e04ed10
           .build();
     }
 
