/*
 * Copyright (c) 2020 Nike, inc.
 *
 * Licensed under the Apache License, Version 2.0 (the "License")
 * you may not use this file except in compliance with the License.
 * You may obtain a copy of the License at
 *
 *   http://www.apache.org/licenses/LICENSE-2.0
 *
 * Unless required by applicable law or agreed to in writing, software
 * distributed under the License is distributed on an "AS IS" BASIS,
 * WITHOUT WARRANTIES OR CONDITIONS OF ANY KIND, either express or implied.
 * See the License for the specific language governing permissions and
 * limitations under the License.
 */

package com.nike.cerberus.service;

import static com.google.common.base.Preconditions.checkArgument;
import static org.springframework.transaction.annotation.Isolation.READ_UNCOMMITTED;

import com.nike.backstopper.exception.ApiException;
import com.nike.cerberus.PrincipalType;
import com.nike.cerberus.dao.AuthTokenDao;
import com.nike.cerberus.domain.AuthTokenAcceptType;
import com.nike.cerberus.domain.AuthTokenInfo;
import com.nike.cerberus.domain.AuthTokenIssueType;
import com.nike.cerberus.domain.CerberusAuthToken;
import com.nike.cerberus.error.AuthTokenTooLongException;
import com.nike.cerberus.error.DefaultApiError;
import com.nike.cerberus.jwt.CerberusJwtClaims;
import com.nike.cerberus.record.AuthTokenRecord;
import com.nike.cerberus.security.CerberusPrincipal;
import com.nike.cerberus.util.AuthTokenGenerator;
import com.nike.cerberus.util.CustomApiError;
import com.nike.cerberus.util.DateTimeSupplier;
import com.nike.cerberus.util.TokenHasher;
import com.nike.cerberus.util.UuidSupplier;
import java.time.OffsetDateTime;
import java.util.Optional;
import lombok.Data;
import org.apache.commons.lang3.StringUtils;
import org.slf4j.Logger;
import org.slf4j.LoggerFactory;
import org.springframework.beans.factory.annotation.Autowired;
import org.springframework.boot.context.properties.ConfigurationProperties;
import org.springframework.stereotype.Component;
import org.springframework.transaction.annotation.Transactional;

@Data
@Component
@ConfigurationProperties("cerberus.auth.token")
class JwtFeatureFlags {
  private AuthTokenIssueType issueType;
  private AuthTokenAcceptType acceptType;
}

/** Service for handling authentication tokens. */
@Component
public class AuthTokenService {

  private final Logger logger = LoggerFactory.getLogger(this.getClass());

  private final UuidSupplier uuidSupplier;
  private final TokenHasher tokenHasher;
  private final AuthTokenGenerator authTokenGenerator;
  private final AuthTokenDao authTokenDao;
  private final DateTimeSupplier dateTimeSupplier;
  private final JwtService jwtService;

  private final JwtFeatureFlags tokenFlag;

  @Autowired
  public AuthTokenService(
      UuidSupplier uuidSupplier,
      TokenHasher tokenHasher,
      AuthTokenGenerator authTokenGenerator,
      AuthTokenDao authTokenDao,
      DateTimeSupplier dateTimeSupplier,
      JwtService jwtService,
      JwtFeatureFlags tokenFlag) {

    this.uuidSupplier = uuidSupplier;
    this.tokenHasher = tokenHasher;
    this.authTokenGenerator = authTokenGenerator;
    this.authTokenDao = authTokenDao;
    this.dateTimeSupplier = dateTimeSupplier;
    this.jwtService = jwtService;
    this.tokenFlag = tokenFlag;
  }

  public CerberusAuthToken generateToken(String principal,
                                         PrincipalType principalType,
                                         boolean isAdmin,
                                         String groups,
                                         long ttlInMinutes,
                                         int refreshCount) {

    checkArgument(StringUtils.isNotBlank(principal), "The principal must be set and not empty");

    String id = uuidSupplier.get();
    OffsetDateTime now = dateTimeSupplier.get();

    switch (tokenFlag.getIssueType()) {
      case JWT:
        try {
          return getCerberusAuthTokenFromJwt(
              principal, principalType, isAdmin, groups, ttlInMinutes, refreshCount, id, now);
        } catch (AuthTokenTooLongException e) {
          final String msg = e.getMessage();
          logger.info(msg);

          if (tokenFlag.getAcceptType() == AuthTokenAcceptType.ALL) {
            return getCerberusAuthTokenFromSession(
                principal, principalType, isAdmin, groups, ttlInMinutes, refreshCount, id, now);
          }
          throw ApiException.newBuilder()
              .withApiErrors(
                  CustomApiError.createCustomApiError(DefaultApiError.AUTH_TOKEN_TOO_LONG, msg))
              .withExceptionMessage(msg)
              .build();
        }
      case SESSION:
        return getCerberusAuthTokenFromSession(
            principal, principalType, isAdmin, groups, ttlInMinutes, refreshCount, id, now);
      default:
        throw ApiException.newBuilder()
            .withApiErrors(DefaultApiError.INTERNAL_SERVER_ERROR)
            .build();
    }
  }

  private CerberusAuthToken getCerberusAuthTokenFromJwt(
      String principal,
      PrincipalType principalType,
      boolean isAdmin,
      String groups,
      long ttlInMinutes,
      int refreshCount,
      String id,
      OffsetDateTime now)
      throws AuthTokenTooLongException {

<<<<<<< HEAD
    String id = uuidSupplier.get();
    OffsetDateTime now = dateTimeSupplier.get();

    switch (tokenFlag.getIssueType()) {
      case JWT:
        try {
          return getCerberusAuthTokenFromJwt(
              principal, principalType, isAdmin, groups, ttlInMinutes, refreshCount, id, now);
        } catch (AuthTokenTooLongException e) {
          final String msg = e.getMessage();
          logger.info(msg);

          if (tokenFlag.getAcceptType() == AuthTokenAcceptType.ALL) {
            return getCerberusAuthTokenFromSession(
                principal, principalType, isAdmin, groups, ttlInMinutes, refreshCount, id, now);
          }
          throw ApiException.newBuilder()
              .withApiErrors(
                  CustomApiError.createCustomApiError(DefaultApiError.AUTH_TOKEN_TOO_LONG, msg))
              .withExceptionMessage(msg)
              .build();
        }
      case SESSION:
        return getCerberusAuthTokenFromSession(
            principal, principalType, isAdmin, groups, ttlInMinutes, refreshCount, id, now);
      default:
        throw ApiException.newBuilder()
            .withApiErrors(DefaultApiError.INTERNAL_SERVER_ERROR)
            .build();
    }
  }

  private CerberusAuthToken getCerberusAuthTokenFromJwt(
      String principal,
      PrincipalType principalType,
      boolean isAdmin,
      String groups,
      long ttlInMinutes,
      int refreshCount,
      String id,
      OffsetDateTime now)
      throws AuthTokenTooLongException {

    AuthTokenInfo authTokenInfo;
    String token;

=======
    AuthTokenInfo authTokenInfo;
    String token;

>>>>>>> 9302d0b9
    authTokenInfo =
        new CerberusJwtClaims()
            .setId(id)
            .setCreatedTs(now)
            .setExpiresTs(now.plusMinutes(ttlInMinutes))
            .setPrincipal(principal)
            .setPrincipalType(principalType.getName())
            .setIsAdmin(isAdmin)
            .setGroups(groups)
            .setRefreshCount(refreshCount);
    token = jwtService.generateJwtToken((CerberusJwtClaims) authTokenInfo);
    return getCerberusAuthTokenFromRecord(token, authTokenInfo);
  }

  private CerberusAuthToken getCerberusAuthTokenFromSession(
      String principal,
      PrincipalType principalType,
      boolean isAdmin,
      String groups,
      long ttlInMinutes,
      int refreshCount,
      String id,
      OffsetDateTime now) {

    String token = authTokenGenerator.generateSecureToken();
    AuthTokenRecord authTokenRecord =
        new AuthTokenRecord()
            .setId(id)
<<<<<<< HEAD
            .setTokenHash(tokenHasher.hashToken(token))
=======
>>>>>>> 9302d0b9
            .setCreatedTs(now)
            .setExpiresTs(now.plusMinutes(ttlInMinutes))
            .setPrincipal(principal)
            .setPrincipalType(principalType.getName())
            .setIsAdmin(isAdmin)
            .setGroups(groups)
            .setRefreshCount(refreshCount);
    authTokenDao.createAuthToken(authTokenRecord);
    return getCerberusAuthTokenFromRecord(token, authTokenRecord);
  }

  private CerberusAuthToken getCerberusAuthTokenFromRecord(
      String token, AuthTokenInfo authTokenInfo) {
    return CerberusAuthToken.Builder.create()
        .withToken(token)
        .withCreated(authTokenInfo.getCreatedTs())
        .withExpires(authTokenInfo.getExpiresTs())
        .withPrincipal(authTokenInfo.getPrincipal())
        .withPrincipalType(PrincipalType.fromName(authTokenInfo.getPrincipalType()))
        .withIsAdmin(authTokenInfo.getIsAdmin())
        .withGroups(authTokenInfo.getGroups())
        .withRefreshCount(authTokenInfo.getRefreshCount())
        .withId(authTokenInfo.getId())
        .build();
  }

  public Optional<CerberusAuthToken> getCerberusAuthToken(String token) {
    Optional<? extends AuthTokenInfo> tokenRecord = Optional.empty();
    AuthTokenAcceptType acceptType = tokenFlag.getAcceptType();
    boolean isJwt = jwtService.isJwt(token);
    if (isJwt && (acceptType != AuthTokenAcceptType.SESSION)) {
      tokenRecord = jwtService.parseAndValidateToken(token);
    } else if (acceptType != AuthTokenAcceptType.JWT) {
      tokenRecord = authTokenDao.getAuthTokenFromHash(tokenHasher.hashToken(token));
    } else {
      String tokenType = isJwt ? "JWT" : "Session";
      logger.warn(
          "Returning empty optional, because token type is {} and only {} are accepted",
          tokenType,
          acceptType.toString());
      return Optional.empty();
    }

    OffsetDateTime now = OffsetDateTime.now();
    if (tokenRecord.isPresent() && tokenRecord.get().getExpiresTs().isBefore(now)) {
      logger.warn("Returning empty optional, because token was expired, expired: {}, now: {}", tokenRecord.get().getExpiresTs(), now);
      return Optional.empty();
    }

    return tokenRecord.map(authTokenRecord -> getCerberusAuthTokenFromRecord(token, authTokenRecord));
  }

//  @Transactional
//  public CerberusAuthToken generateToken(
//      String principal,
//      PrincipalType principalType,
//      boolean isAdmin,
//      String groups,
//      long ttlInMinutes,
//      int refreshCount) {
//
//    checkArgument(StringUtils.isNotBlank(principal), "The principal must be set and not empty");
//
//    String id = uuidSupplier.get();
//    String token = authTokenGenerator.generateSecureToken();
//    OffsetDateTime now = dateTimeSupplier.get();
//
//    AuthTokenRecord tokenRecord =
//        new AuthTokenRecord()
//            .setId(id)
//            .setTokenHash(tokenHasher.hashToken(token))
//            .setCreatedTs(now)
//            .setExpiresTs(now.plusMinutes(ttlInMinutes))
//            .setPrincipal(principal)
//            .setPrincipalType(principalType.getName())
//            .setIsAdmin(isAdmin)
//            .setGroups(groups)
//            .setRefreshCount(refreshCount);
//
//    authTokenDao.createAuthToken(tokenRecord);
//
//    return getCerberusAuthTokenFromRecord(token, tokenRecord);
//  }
//
//  private CerberusAuthToken getCerberusAuthTokenFromRecord(
//      String token, AuthTokenRecord tokenRecord) {
//    return CerberusAuthToken.builder()
//        .token(token)
//        .created(tokenRecord.getCreatedTs())
//        .expires(tokenRecord.getExpiresTs())
//        .principal(tokenRecord.getPrincipal())
//        .principalType(PrincipalType.fromName(tokenRecord.getPrincipalType()))
//        .isAdmin(tokenRecord.getIsAdmin())
//        .groups(tokenRecord.getGroups())
//        .refreshCount(tokenRecord.getRefreshCount())
//        .build();
//  }
//
//  public Optional<CerberusAuthToken> getCerberusAuthTokenWithJwt(String token) {
//    Optional<CerberusJwtClaim> jwtClaim = // get jwt claim with token (parseAndValidateToken)
//    return tokenRecord.map(
//            authTokenRecord -> getCerberusAuthTokenFromRecord(token, jwtClaim));
//  }
//
//  public Optional<CerberusAuthToken> getCerberusAuthToken(String token) {
//    Optional<AuthTokenRecord> tokenRecord =
//        authTokenDao.getAuthTokenFromHash(tokenHasher.hashToken(token));
//
//    OffsetDateTime now = OffsetDateTime.now();
//    if (tokenRecord.isPresent() && tokenRecord.get().getExpiresTs().isBefore(now)) {
//      logger.warn(
//          "Returning empty optional, because token was expired, expired: {}, now: {}",
//          tokenRecord.get().getExpiresTs(),
//          now);
//      return Optional.empty();
//    }
//
//    return tokenRecord.map(
//        authTokenRecord -> getCerberusAuthTokenFromRecord(token, authTokenRecord));
//  }

  @Transactional
  public void revokeToken(CerberusPrincipal cerberusPrincipal, OffsetDateTime tokenExpires) {
    if (jwtService.isJwt(cerberusPrincipal.getToken())) {
      logger.info("Revoking token ID: {}", cerberusPrincipal);
      jwtService.revokeToken(cerberusPrincipal.getTokenId(), tokenExpires);
    } else {
      String hash = tokenHasher.hashToken(cerberusPrincipal.getToken());
      authTokenDao.deleteAuthTokenFromHash(hash);
    }
  }

  @Transactional(
      isolation = READ_UNCOMMITTED // allow dirty reads so we don't block other threads
      //             = true // auto commit each batched / chunked delete TODO verify spring way
      )
  public int deleteExpiredTokens(int maxDelete, int batchSize, int batchPauseTimeInMillis) {
    return authTokenDao.deleteExpiredTokens(maxDelete, batchSize, batchPauseTimeInMillis);
  }
}<|MERGE_RESOLUTION|>--- conflicted
+++ resolved
@@ -89,12 +89,13 @@
     this.tokenFlag = tokenFlag;
   }
 
-  public CerberusAuthToken generateToken(String principal,
-                                         PrincipalType principalType,
-                                         boolean isAdmin,
-                                         String groups,
-                                         long ttlInMinutes,
-                                         int refreshCount) {
+  public CerberusAuthToken generateToken(
+      String principal,
+      PrincipalType principalType,
+      boolean isAdmin,
+      String groups,
+      long ttlInMinutes,
+      int refreshCount) {
 
     checkArgument(StringUtils.isNotBlank(principal), "The principal must be set and not empty");
 
@@ -141,58 +142,9 @@
       OffsetDateTime now)
       throws AuthTokenTooLongException {
 
-<<<<<<< HEAD
-    String id = uuidSupplier.get();
-    OffsetDateTime now = dateTimeSupplier.get();
-
-    switch (tokenFlag.getIssueType()) {
-      case JWT:
-        try {
-          return getCerberusAuthTokenFromJwt(
-              principal, principalType, isAdmin, groups, ttlInMinutes, refreshCount, id, now);
-        } catch (AuthTokenTooLongException e) {
-          final String msg = e.getMessage();
-          logger.info(msg);
-
-          if (tokenFlag.getAcceptType() == AuthTokenAcceptType.ALL) {
-            return getCerberusAuthTokenFromSession(
-                principal, principalType, isAdmin, groups, ttlInMinutes, refreshCount, id, now);
-          }
-          throw ApiException.newBuilder()
-              .withApiErrors(
-                  CustomApiError.createCustomApiError(DefaultApiError.AUTH_TOKEN_TOO_LONG, msg))
-              .withExceptionMessage(msg)
-              .build();
-        }
-      case SESSION:
-        return getCerberusAuthTokenFromSession(
-            principal, principalType, isAdmin, groups, ttlInMinutes, refreshCount, id, now);
-      default:
-        throw ApiException.newBuilder()
-            .withApiErrors(DefaultApiError.INTERNAL_SERVER_ERROR)
-            .build();
-    }
-  }
-
-  private CerberusAuthToken getCerberusAuthTokenFromJwt(
-      String principal,
-      PrincipalType principalType,
-      boolean isAdmin,
-      String groups,
-      long ttlInMinutes,
-      int refreshCount,
-      String id,
-      OffsetDateTime now)
-      throws AuthTokenTooLongException {
-
     AuthTokenInfo authTokenInfo;
     String token;
 
-=======
-    AuthTokenInfo authTokenInfo;
-    String token;
-
->>>>>>> 9302d0b9
     authTokenInfo =
         new CerberusJwtClaims()
             .setId(id)
@@ -221,10 +173,6 @@
     AuthTokenRecord authTokenRecord =
         new AuthTokenRecord()
             .setId(id)
-<<<<<<< HEAD
-            .setTokenHash(tokenHasher.hashToken(token))
-=======
->>>>>>> 9302d0b9
             .setCreatedTs(now)
             .setExpiresTs(now.plusMinutes(ttlInMinutes))
             .setPrincipal(principal)
@@ -270,81 +218,85 @@
 
     OffsetDateTime now = OffsetDateTime.now();
     if (tokenRecord.isPresent() && tokenRecord.get().getExpiresTs().isBefore(now)) {
-      logger.warn("Returning empty optional, because token was expired, expired: {}, now: {}", tokenRecord.get().getExpiresTs(), now);
+      logger.warn(
+          "Returning empty optional, because token was expired, expired: {}, now: {}",
+          tokenRecord.get().getExpiresTs(),
+          now);
       return Optional.empty();
     }
 
-    return tokenRecord.map(authTokenRecord -> getCerberusAuthTokenFromRecord(token, authTokenRecord));
-  }
-
-//  @Transactional
-//  public CerberusAuthToken generateToken(
-//      String principal,
-//      PrincipalType principalType,
-//      boolean isAdmin,
-//      String groups,
-//      long ttlInMinutes,
-//      int refreshCount) {
-//
-//    checkArgument(StringUtils.isNotBlank(principal), "The principal must be set and not empty");
-//
-//    String id = uuidSupplier.get();
-//    String token = authTokenGenerator.generateSecureToken();
-//    OffsetDateTime now = dateTimeSupplier.get();
-//
-//    AuthTokenRecord tokenRecord =
-//        new AuthTokenRecord()
-//            .setId(id)
-//            .setTokenHash(tokenHasher.hashToken(token))
-//            .setCreatedTs(now)
-//            .setExpiresTs(now.plusMinutes(ttlInMinutes))
-//            .setPrincipal(principal)
-//            .setPrincipalType(principalType.getName())
-//            .setIsAdmin(isAdmin)
-//            .setGroups(groups)
-//            .setRefreshCount(refreshCount);
-//
-//    authTokenDao.createAuthToken(tokenRecord);
-//
-//    return getCerberusAuthTokenFromRecord(token, tokenRecord);
-//  }
-//
-//  private CerberusAuthToken getCerberusAuthTokenFromRecord(
-//      String token, AuthTokenRecord tokenRecord) {
-//    return CerberusAuthToken.builder()
-//        .token(token)
-//        .created(tokenRecord.getCreatedTs())
-//        .expires(tokenRecord.getExpiresTs())
-//        .principal(tokenRecord.getPrincipal())
-//        .principalType(PrincipalType.fromName(tokenRecord.getPrincipalType()))
-//        .isAdmin(tokenRecord.getIsAdmin())
-//        .groups(tokenRecord.getGroups())
-//        .refreshCount(tokenRecord.getRefreshCount())
-//        .build();
-//  }
-//
-//  public Optional<CerberusAuthToken> getCerberusAuthTokenWithJwt(String token) {
-//    Optional<CerberusJwtClaim> jwtClaim = // get jwt claim with token (parseAndValidateToken)
-//    return tokenRecord.map(
-//            authTokenRecord -> getCerberusAuthTokenFromRecord(token, jwtClaim));
-//  }
-//
-//  public Optional<CerberusAuthToken> getCerberusAuthToken(String token) {
-//    Optional<AuthTokenRecord> tokenRecord =
-//        authTokenDao.getAuthTokenFromHash(tokenHasher.hashToken(token));
-//
-//    OffsetDateTime now = OffsetDateTime.now();
-//    if (tokenRecord.isPresent() && tokenRecord.get().getExpiresTs().isBefore(now)) {
-//      logger.warn(
-//          "Returning empty optional, because token was expired, expired: {}, now: {}",
-//          tokenRecord.get().getExpiresTs(),
-//          now);
-//      return Optional.empty();
-//    }
-//
-//    return tokenRecord.map(
-//        authTokenRecord -> getCerberusAuthTokenFromRecord(token, authTokenRecord));
-//  }
+    return tokenRecord.map(
+        authTokenRecord -> getCerberusAuthTokenFromRecord(token, authTokenRecord));
+  }
+
+  //  @Transactional
+  //  public CerberusAuthToken generateToken(
+  //      String principal,
+  //      PrincipalType principalType,
+  //      boolean isAdmin,
+  //      String groups,
+  //      long ttlInMinutes,
+  //      int refreshCount) {
+  //
+  //    checkArgument(StringUtils.isNotBlank(principal), "The principal must be set and not empty");
+  //
+  //    String id = uuidSupplier.get();
+  //    String token = authTokenGenerator.generateSecureToken();
+  //    OffsetDateTime now = dateTimeSupplier.get();
+  //
+  //    AuthTokenRecord tokenRecord =
+  //        new AuthTokenRecord()
+  //            .setId(id)
+  //            .setTokenHash(tokenHasher.hashToken(token))
+  //            .setCreatedTs(now)
+  //            .setExpiresTs(now.plusMinutes(ttlInMinutes))
+  //            .setPrincipal(principal)
+  //            .setPrincipalType(principalType.getName())
+  //            .setIsAdmin(isAdmin)
+  //            .setGroups(groups)
+  //            .setRefreshCount(refreshCount);
+  //
+  //    authTokenDao.createAuthToken(tokenRecord);
+  //
+  //    return getCerberusAuthTokenFromRecord(token, tokenRecord);
+  //  }
+  //
+  //  private CerberusAuthToken getCerberusAuthTokenFromRecord(
+  //      String token, AuthTokenRecord tokenRecord) {
+  //    return CerberusAuthToken.builder()
+  //        .token(token)
+  //        .created(tokenRecord.getCreatedTs())
+  //        .expires(tokenRecord.getExpiresTs())
+  //        .principal(tokenRecord.getPrincipal())
+  //        .principalType(PrincipalType.fromName(tokenRecord.getPrincipalType()))
+  //        .isAdmin(tokenRecord.getIsAdmin())
+  //        .groups(tokenRecord.getGroups())
+  //        .refreshCount(tokenRecord.getRefreshCount())
+  //        .build();
+  //  }
+  //
+  //  public Optional<CerberusAuthToken> getCerberusAuthTokenWithJwt(String token) {
+  //    Optional<CerberusJwtClaim> jwtClaim = // get jwt claim with token (parseAndValidateToken)
+  //    return tokenRecord.map(
+  //            authTokenRecord -> getCerberusAuthTokenFromRecord(token, jwtClaim));
+  //  }
+  //
+  //  public Optional<CerberusAuthToken> getCerberusAuthToken(String token) {
+  //    Optional<AuthTokenRecord> tokenRecord =
+  //        authTokenDao.getAuthTokenFromHash(tokenHasher.hashToken(token));
+  //
+  //    OffsetDateTime now = OffsetDateTime.now();
+  //    if (tokenRecord.isPresent() && tokenRecord.get().getExpiresTs().isBefore(now)) {
+  //      logger.warn(
+  //          "Returning empty optional, because token was expired, expired: {}, now: {}",
+  //          tokenRecord.get().getExpiresTs(),
+  //          now);
+  //      return Optional.empty();
+  //    }
+  //
+  //    return tokenRecord.map(
+  //        authTokenRecord -> getCerberusAuthTokenFromRecord(token, authTokenRecord));
+  //  }
 
   @Transactional
   public void revokeToken(CerberusPrincipal cerberusPrincipal, OffsetDateTime tokenExpires) {
