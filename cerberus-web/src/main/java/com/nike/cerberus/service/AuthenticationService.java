/*
 * Copyright (c) 2020 Nike, inc.
 *
 * Licensed under the Apache License, Version 2.0 (the "License")
 * you may not use this file except in compliance with the License.
 * You may obtain a copy of the License at
 *
 *   http://www.apache.org/licenses/LICENSE-2.0
 *
 * Unless required by applicable law or agreed to in writing, software
 * distributed under the License is distributed on an "AS IS" BASIS,
 * WITHOUT WARRANTIES OR CONDITIONS OF ANY KIND, either express or implied.
 * See the License for the specific language governing permissions and
 * limitations under the License.
 */

package com.nike.cerberus.service;

import static com.nike.cerberus.domain.DomainConstants.AWS_GLOBAL_PARTITION_NAME;
import static com.nike.cerberus.domain.DomainConstants.AWS_IAM_ROLE_ARN_TEMPLATE;
import static com.nike.cerberus.security.CerberusPrincipal.*;

import com.amazonaws.AmazonClientException;
import com.amazonaws.AmazonServiceException;
import com.amazonaws.regions.Region;
import com.amazonaws.regions.Regions;
import com.amazonaws.services.kms.AWSKMSClient;
import com.amazonaws.services.kms.model.EncryptRequest;
import com.amazonaws.services.kms.model.EncryptResult;
import com.amazonaws.services.kms.model.KMSInvalidStateException;
import com.amazonaws.services.kms.model.NotFoundException;
import com.fasterxml.jackson.core.JsonProcessingException;
import com.fasterxml.jackson.databind.ObjectMapper;
import com.github.benmanes.caffeine.cache.Cache;
import com.google.common.collect.ImmutableMap;
import com.google.common.collect.ImmutableSet;
import com.google.common.collect.Maps;
import com.nike.backstopper.exception.ApiException;
import com.nike.cerberus.PrincipalType;
import com.nike.cerberus.auth.connector.AuthConnector;
import com.nike.cerberus.auth.connector.AuthData;
import com.nike.cerberus.auth.connector.AuthResponse;
import com.nike.cerberus.auth.connector.AuthStatus;
import com.nike.cerberus.aws.KmsClientFactory;
import com.nike.cerberus.dao.AwsIamRoleDao;
import com.nike.cerberus.domain.AuthTokenResponse;
import com.nike.cerberus.domain.AwsIamKmsAuthRequest;
import com.nike.cerberus.domain.CerberusAuthToken;
import com.nike.cerberus.domain.EncryptedAuthDataWrapper;
import com.nike.cerberus.domain.IamRoleCredentials;
import com.nike.cerberus.domain.MfaCheckRequest;
import com.nike.cerberus.domain.UserCredentials;
import com.nike.cerberus.error.DefaultApiError;
import com.nike.cerberus.error.KeyInvalidForAuthException;
import com.nike.cerberus.record.AwsIamRoleKmsKeyRecord;
import com.nike.cerberus.record.AwsIamRoleRecord;
import com.nike.cerberus.security.CerberusPrincipal;
import com.nike.cerberus.util.AwsIamRoleArnParser;
import com.nike.cerberus.util.CustomApiError;
import com.nike.cerberus.util.DateTimeSupplier;
import java.nio.ByteBuffer;
import java.nio.charset.Charset;
import java.time.Duration;
import java.time.OffsetDateTime;
import java.util.*;
import org.apache.commons.codec.binary.Base64;
import org.apache.commons.lang3.StringUtils;
import org.joda.time.Period;
import org.joda.time.format.PeriodFormatter;
import org.joda.time.format.PeriodFormatterBuilder;
import org.slf4j.Logger;
import org.slf4j.LoggerFactory;
import org.springframework.beans.factory.annotation.Autowired;
import org.springframework.beans.factory.annotation.Value;
import org.springframework.stereotype.Component;

/**
 * Authentication service for Users and IAM roles to be able to authenticate and get an assigned
 * auth token.
 */
@Component
public class AuthenticationService {

  private final Logger logger = LoggerFactory.getLogger(this.getClass());

  public static final String SYSTEM_USER = "system";
  public static final String LOOKUP_SELF_POLICY = "lookup-self";
  public static final int KMS_SIZE_LIMIT = 4096;

  private final AwsIamRoleDao awsIamRoleDao;
  private final AuthConnector authServiceConnector;
  private final KmsService kmsService;
  private final KmsClientFactory kmsClientFactory;
  private final ObjectMapper objectMapper;
  private final List<String> adminGroups;
  private final DateTimeSupplier dateTimeSupplier;
  private final AwsIamRoleArnParser awsIamRoleArnParser;
  private final AuthTokenService authTokenService;
  private final String userTokenTTL;
  private final String iamTokenTTL;
  private final AwsIamRoleService awsIamRoleService;
  private final int maxTokenRefreshCount;
  private final boolean cacheEnabled;
  private final Cache<AwsIamKmsAuthRequest, EncryptedAuthDataWrapper> kmsAuthCache;

  // package exposed for testing, todo maybe fix?
  String adminRoleArns;

  private Set<String> adminRoleArnSet;

  @Autowired
  public AuthenticationService(
      AwsIamRoleDao awsIamRoleDao,
      AuthConnector authConnector,
      KmsService kmsService,
      KmsClientFactory kmsClientFactory,
      ObjectMapper objectMapper,
      @Value("${cerberus.admin.roles:#{null}}") String adminRoleArns,
      @Value("#{'${cerberus.admin.groups}'.split(',')}") List<String> adminGroups,
      @Value("${cerberus.auth.user.token.maxRefreshCount:#{0}}") int maxTokenRefreshCount,
      DateTimeSupplier dateTimeSupplier,
      AwsIamRoleArnParser awsIamRoleArnParser,
      AuthTokenService authTokenService,
      @Value("${cerberus.auth.user.token.ttl}") String userTokenTTL,
      @Value("${cerberus.auth.iam.token.ttl}") String iamTokenTTL,
      AwsIamRoleService awsIamRoleService,
      @Value("${cerberus.auth.iam.kms.cache.enabled:#{false}}") boolean cacheEnabled,
      Cache<AwsIamKmsAuthRequest, EncryptedAuthDataWrapper> kmsAuthCache) {

    this.awsIamRoleDao = awsIamRoleDao;
    this.authServiceConnector = authConnector;
    this.kmsService = kmsService;
    this.kmsClientFactory = kmsClientFactory;
    this.objectMapper = objectMapper;
    this.adminRoleArns = adminRoleArns;
    this.adminGroups = adminGroups;
    this.dateTimeSupplier = dateTimeSupplier;
    this.awsIamRoleArnParser = awsIamRoleArnParser;
    this.maxTokenRefreshCount = maxTokenRefreshCount;
    this.authTokenService = authTokenService;
    this.userTokenTTL = userTokenTTL;
    this.iamTokenTTL = iamTokenTTL;
    this.awsIamRoleService = awsIamRoleService;
    this.cacheEnabled = cacheEnabled;
    this.kmsAuthCache = kmsAuthCache;
  }

  /**
   * Enables a user to authenticate with their credentials and get back a token with any policies
   * they are entitled to. If a MFA check is required, the details are contained within the auth
   * response.
   *
   * @param credentials User credentials for the authenticating user
   * @return The auth response
   */
  public AuthResponse authenticate(final UserCredentials credentials) {
    final AuthResponse authResponse =
        authServiceConnector.authenticate(
            credentials.getUsername(),
            new String(credentials.getPassword(), Charset.defaultCharset()));

    if (authResponse.getStatus() == AuthStatus.SUCCESS) {
      authResponse
          .getData()
          .setClientToken(
              generateToken(
                  credentials.getUsername(),
                  authServiceConnector.getGroups(authResponse.getData()),
                  0));
    }

    return authResponse;
  }

  /**
   * Attempt to exchange an access token from an IdP for a Cerberus token based on their groups
   *
   * @param jwtString String jwt access token
   * @return The auth response
   */
  public AuthResponse exchangeJwtAccessToken(String jwtString) {

    final Map<String, String> claims =
        this.authServiceConnector.getValidatedUserPrincipal(jwtString);

    final String username = claims.get("username");
    final String userId = claims.get("userId");

    final AuthData authData =
        AuthData.builder().username(username).factorResult("SUCCESS").userId(userId).build();

    final Set<String> groups = this.authServiceConnector.getGroups(authData);
    AuthTokenResponse token = this.generateToken(username, groups, 0);
    authData.setClientToken(token);

    final AuthResponse authResponse =
        AuthResponse.builder().data(authData).status(AuthStatus.SUCCESS).build();
    return authResponse;
  }

  /**
   * Enables a user to trigger a factor challenge.
   *
   * @param challengeRequest Request containing the MFA token details with no passcode
   * @return The auth response
   */
  public AuthResponse triggerChallenge(final MfaCheckRequest challengeRequest) {
    final AuthResponse authResponse =
        authServiceConnector.triggerChallenge(
            challengeRequest.getStateToken(), challengeRequest.getDeviceId());

    return authResponse;
  }

  /**
   * Enables a user to trigger a factor challenge.
   *
   * @param challengeRequest Request containing the MFA token details with no passcode
   * @return The auth response
   */
  public AuthResponse triggerPush(final MfaCheckRequest challengeRequest) {
    final AuthResponse authResponse =
        authServiceConnector.triggerPush(
            challengeRequest.getStateToken(), challengeRequest.getDeviceId());
    if (authResponse.getStatus() == AuthStatus.SUCCESS) {
      authResponse
          .getData()
          .setClientToken(
              generateToken(
                  authResponse.getData().getUsername(),
                  authServiceConnector.getGroups(authResponse.getData()),
                  0));
    }
    return authResponse;
  }

  /**
   * Enables a user to execute an MFA check to complete authentication and get an auth token.
   *
   * @param mfaCheckRequest Request containing the MFA token details
   * @return The auth response
   */
  public AuthResponse mfaCheck(final MfaCheckRequest mfaCheckRequest) {
    final AuthResponse authResponse =
        authServiceConnector.mfaCheck(
            mfaCheckRequest.getStateToken(),
            mfaCheckRequest.getDeviceId(),
            mfaCheckRequest.getOtpToken());

    if (authResponse.getStatus() == AuthStatus.SUCCESS) {
      authResponse
          .getData()
          .setClientToken(
              generateToken(
                  authResponse.getData().getUsername(),
                  authServiceConnector.getGroups(authResponse.getData()),
                  0));
    }

    return authResponse;
  }

  /**
   * Enables an IAM role to authenticate and get back an encrypted payload that the role is only
   * able to decrypt with KMS.
   *
   * @param credentials IAM role credentials
   * @return Encrypted auth response
   */
  public EncryptedAuthDataWrapper authenticate(IamRoleCredentials credentials) {

    final String iamPrincipalArn =
        String.format(
            AWS_IAM_ROLE_ARN_TEMPLATE,
            AWS_GLOBAL_PARTITION_NAME, // hardcoding this to AWS Global for backwards compatibility
            credentials.getAccountId(),
            credentials.getRoleName());
    final String region = credentials.getRegion();

    final AwsIamKmsAuthRequest awsIamKmsAuthRequest = new AwsIamKmsAuthRequest();
    awsIamKmsAuthRequest.setIamPrincipalArn(iamPrincipalArn);
    awsIamKmsAuthRequest.setRegion(region);

    final Map<String, String> authPrincipalMetadata =
        generateCommonIamPrincipalAuthMetadata(iamPrincipalArn, region);
    authPrincipalMetadata.put(
        CerberusPrincipal.METADATA_KEY_AWS_ACCOUNT_ID,
        awsIamRoleArnParser.getAccountId(iamPrincipalArn));
    authPrincipalMetadata.put(
        CerberusPrincipal.METADATA_KEY_AWS_IAM_ROLE_NAME,
        awsIamRoleArnParser.getRoleName(iamPrincipalArn));

    return cachingKmsAuthenticate(awsIamKmsAuthRequest, authPrincipalMetadata);
  }

  public EncryptedAuthDataWrapper authenticate(AwsIamKmsAuthRequest awsIamKmsAuthRequest) {

    final String iamPrincipalArn = awsIamKmsAuthRequest.getIamPrincipalArn();
    awsIamRoleArnParser.iamPrincipalPartitionCheck(iamPrincipalArn);
    final Map<String, String> authPrincipalMetadata =
        generateCommonIamPrincipalAuthMetadata(iamPrincipalArn, awsIamKmsAuthRequest.getRegion());
    authPrincipalMetadata.put(
        CerberusPrincipal.METADATA_KEY_AWS_IAM_PRINCIPAL_ARN, iamPrincipalArn);

    return cachingKmsAuthenticate(awsIamKmsAuthRequest, authPrincipalMetadata);
  }

  /**
   * Enables an IAM role to authenticate and get back an UNENCRYPTED payload
   *
   * @param iamPrincipalArn IAM role ARN
   * @return Unencrypted auth response
   */
  public AuthTokenResponse stsAuthenticate(final String iamPrincipalArn) {
    awsIamRoleArnParser.iamPrincipalPartitionCheck(iamPrincipalArn);
    final Map<String, String> authPrincipalMetadata =
        generateCommonIamPrincipalAuthMetadata(iamPrincipalArn);
    authPrincipalMetadata.put(
        CerberusPrincipal.METADATA_KEY_AWS_IAM_PRINCIPAL_ARN, iamPrincipalArn);
    final AwsIamRoleRecord iamRoleRecord =
        getIamPrincipalRecord(
            iamPrincipalArn); // throws error if iam principal not associated with SDB
    return createToken(
        iamRoleRecord.getAwsIamRoleArn(), PrincipalType.IAM, authPrincipalMetadata, iamTokenTTL);
  }

  private EncryptedAuthDataWrapper cachingKmsAuthenticate(
      AwsIamKmsAuthRequest credentials, Map<String, String> authPrincipalMetadata) {
    if (cacheEnabled) {
      return kmsAuthCache.get(credentials, key -> authenticate(credentials, authPrincipalMetadata));
    } else {
      return authenticate(credentials, authPrincipalMetadata);
    }
  }

  private EncryptedAuthDataWrapper authenticate(
      AwsIamKmsAuthRequest credentials, Map<String, String> authPrincipalMetadata) {
    final AwsIamRoleKmsKeyRecord kmsKeyRecord;
    final AwsIamRoleRecord iamRoleRecord;
    try {
      iamRoleRecord = getIamPrincipalRecord(credentials.getIamPrincipalArn());
      kmsKeyRecord = getKmsKeyRecordForIamPrincipal(iamRoleRecord, credentials.getRegion());
    } catch (AmazonServiceException e) {
      if ("InvalidArnException".equals(e.getErrorCode())) {
        String msg =
            String.format(
                "Failed to lazily provision KMS key for %s in region: %s",
                credentials.getIamPrincipalArn(), credentials.getRegion());
        throw ApiException.newBuilder()
            .withApiErrors(
                CustomApiError.createCustomApiError(DefaultApiError.AUTH_IAM_ROLE_REJECTED, msg))
            .withExceptionCause(e)
            .withExceptionMessage(msg)
            .build();
      }
      throw e;
    }

    AuthTokenResponse authResponse =
        createToken(
            iamRoleRecord.getAwsIamRoleArn(),
            PrincipalType.IAM,
            authPrincipalMetadata,
            iamTokenTTL);

    byte[] authResponseJson;
    try {
      authResponseJson = objectMapper.writeValueAsBytes(authResponse);
    } catch (JsonProcessingException e) {
      String msg = "Failed to write IAM role authentication response as JSON for encrypting.";
      throw ApiException.newBuilder()
          .withApiErrors(DefaultApiError.INTERNAL_SERVER_ERROR)
          .withExceptionCause(e)
          .withExceptionMessage(msg)
          .build();
    }

    authResponseJson =
        validateAuthPayloadSizeAndTruncateIfLargerThanMaxKmsSupportedSize(
            authResponseJson, authResponse, credentials.getIamPrincipalArn());

    final byte[] encryptedAuthResponse =
        safeEncryptWithRetry(
            kmsKeyRecord.getAwsIamRoleId(),
            credentials.getIamPrincipalArn(),
            kmsKeyRecord.getId(),
            kmsKeyRecord.getAwsKmsKeyId(),
            credentials.getRegion(),
            authResponseJson);

    EncryptedAuthDataWrapper encryptedAuthDataWrapper = new EncryptedAuthDataWrapper();
    encryptedAuthDataWrapper.setAuthData(Base64.encodeBase64String(encryptedAuthResponse));
    return encryptedAuthDataWrapper;
  }

  private AuthTokenResponse createToken(
      String principal,
      PrincipalType principalType,
      Map<String, String> metadata,
      String vaultStyleTTL) {

    PeriodFormatter formatter =
        new PeriodFormatterBuilder()
            .appendHours()
            .appendSuffix("h")
            .appendMinutes()
            .appendSuffix("m")
            .toFormatter();

    Period ttl = formatter.parsePeriod(vaultStyleTTL);
    long ttlInMinutes = ttl.toStandardMinutes().getMinutes();

    // todo eliminate this data coming from a map which may or may not contain the data and force
    // the data to be
    // required as method parameters
    boolean isAdmin = Boolean.valueOf(metadata.get(METADATA_KEY_IS_ADMIN));
    String groups = metadata.get(METADATA_KEY_GROUPS);
    int refreshCount =
        Integer.parseInt(metadata.getOrDefault(METADATA_KEY_TOKEN_REFRESH_COUNT, "0"));

    CerberusAuthToken tokenResult =
        authTokenService.generateToken(
            principal, principalType, isAdmin, groups, ttlInMinutes, refreshCount);

    return new AuthTokenResponse()
        .setClientToken(tokenResult.getToken())
        .setPolicies(Collections.emptySet())
        .setMetadata(metadata)
        .setLeaseDuration(
            Duration.between(tokenResult.getCreated(), tokenResult.getExpires()).getSeconds())
        .setRenewable(PrincipalType.USER.equals(principalType));
  }

  /**
   * If the metadata and policies make the token too big to encrypt with KMS we can as a stop gap
   * trim the metadata and policies from the token.
   *
   * @param authResponseJson The current serialized auth payload
   * @param authToken The auth payload, with the original policies and metadata
   * @param iamPrincipal The calling iam principal
   * @return a serialized auth payload that KMS can encrypt
   */
  protected byte[] validateAuthPayloadSizeAndTruncateIfLargerThanMaxKmsSupportedSize(
      byte[] authResponseJson, AuthTokenResponse authToken, String iamPrincipal) {

    if (authResponseJson.length <= KMS_SIZE_LIMIT) {
      return authResponseJson;
    }

    String originalMetadata = "unknown";
    String originalPolicies = "unknown";
    try {
      originalMetadata = objectMapper.writeValueAsString(authToken.getMetadata());
      originalPolicies = objectMapper.writeValueAsString(authToken.getPolicies());
    } catch (JsonProcessingException e) {
      logger.warn(
          "Failed to serialize original metadata or policies for token generated for IAM Principal: {}",
          iamPrincipal,
          e);
    }

    authToken.setMetadata(ImmutableMap.of("_truncated", "true"));
    authToken.setPolicies(ImmutableSet.of("_truncated"));

    logger.debug(
        "The auth token has length: {} which is > {} KMS cannot encrypt it, truncating auth payload by removing policies and metadata "
            + "original metadata: {} "
            + "original policies: {}",
        authResponseJson.length,
        KMS_SIZE_LIMIT,
        originalMetadata,
        originalPolicies);

    try {
      return objectMapper.writeValueAsBytes(authToken);
    } catch (JsonProcessingException e) {
      String msg = "Failed to write IAM role authentication response as JSON for encrypting.";
      throw ApiException.newBuilder()
          .withApiErrors(DefaultApiError.INTERNAL_SERVER_ERROR)
          .withExceptionCause(e)
          .withExceptionMessage(msg)
          .build();
    }
  }

  /**
   * Since tokens are immutable, there are certain situations where refreshing the token used by a
   * user is necessary. Anytime permissions change, this is required to reflect that to the user.
   *
   * @param authPrincipal The principal for the caller
   * @return The auth response with the token and metadata
   */
  public AuthResponse refreshUserToken(final CerberusPrincipal authPrincipal) {

    if (!PrincipalType.USER.equals(authPrincipal.getPrincipalType())) {
      String msg = "The principal: %s attempted to use the user token refresh method";
      throw ApiException.newBuilder()
          .withApiErrors(
              CustomApiError.createCustomApiError(DefaultApiError.USER_ONLY_RESOURCE, msg))
          .withExceptionMessage(msg)
          .build();
    }

    Integer currentTokenRefreshCount = authPrincipal.getTokenRefreshCount();
    if (currentTokenRefreshCount >= maxTokenRefreshCount) {
      throw ApiException.newBuilder()
          .withApiErrors(DefaultApiError.MAXIMUM_TOKEN_REFRESH_COUNT_REACHED)
          .withExceptionMessage(
              String.format(
                  "The principal %s attempted to refresh its token but has "
                      + "reached the maximum number of refreshes allowed",
                  authPrincipal.getName()))
          .build();
    }

    revoke(authPrincipal, authPrincipal.getTokenExpires());
    final AuthData authData =
        AuthData.builder()
            .username(authPrincipal.getName())
            .clientToken(
                generateToken(
                    authPrincipal.getName(),
                    authPrincipal.getUserGroups(),
                    currentTokenRefreshCount + 1))
            .build();

    final AuthResponse authResponse =
        AuthResponse.builder().status(AuthStatus.SUCCESS).data(authData).build();

    return authResponse;
  }

  /**
   * @param cerberusPrincipal Auth principal to be revoked
   * @param tokenExpires Token expire timestamp
   */
  public void revoke(final CerberusPrincipal cerberusPrincipal, OffsetDateTime tokenExpires) {
    authTokenService.revokeToken(cerberusPrincipal, tokenExpires);
  }

  /**
   * Creates a token request and executes it returning the auth response.
   *
   * @param username The user requesting a token
   * @param userGroups The user's groups
   * @return The auth response with the token and metadata
   */
  private AuthTokenResponse generateToken(
      final String username, final Set<String> userGroups, int refreshCount) {
    final Map<String, String> meta = Maps.newHashMap();
    meta.put(CerberusPrincipal.METADATA_KEY_USERNAME, username);

    boolean isAdmin = false;
<<<<<<< HEAD

=======
>>>>>>> ce6bba0c
    for (String group : this.adminGroups) {
      if (userGroups.contains(group)) {
        isAdmin = true;
        break;
      }
    }
    meta.put(METADATA_KEY_IS_ADMIN, String.valueOf(isAdmin));
    meta.put(CerberusPrincipal.METADATA_KEY_GROUPS, StringUtils.join(userGroups, ','));
    meta.put(CerberusPrincipal.METADATA_KEY_TOKEN_REFRESH_COUNT, String.valueOf(refreshCount));
    meta.put(
        CerberusPrincipal.METADATA_KEY_MAX_TOKEN_REFRESH_COUNT,
        String.valueOf(maxTokenRefreshCount));

    return createToken(username, PrincipalType.USER, meta, userTokenTTL);
  }

  protected AwsIamRoleRecord getIamPrincipalRecord(String iamPrincipalArn) {
    final Optional<AwsIamRoleRecord> iamRole = findIamRoleAssociatedWithSdb(iamPrincipalArn);

    if (!iamRole.isPresent()) {
      String msg = String.format("The role: %s was not configured for any SDB", iamPrincipalArn);
      throw ApiException.newBuilder()
          .withApiErrors(
              CustomApiError.createCustomApiError(DefaultApiError.AUTH_IAM_PRINCIPAL_INVALID, msg))
          .withExceptionMessage(msg)
          .build();
    }

    return iamRole.get();
  }

  protected AwsIamRoleKmsKeyRecord getKmsKeyRecordForIamPrincipal(
      final AwsIamRoleRecord iamRoleRecord, final String awsRegion) {
    final Optional<AwsIamRoleKmsKeyRecord> kmsKey =
        awsIamRoleDao.getKmsKey(iamRoleRecord.getId(), awsRegion);

    final AwsIamRoleKmsKeyRecord kmsKeyRecord;
    final OffsetDateTime now = dateTimeSupplier.get();

    if (!kmsKey.isPresent()) {
      kmsKeyRecord =
          kmsService.provisionKmsKey(
              iamRoleRecord.getId(), iamRoleRecord.getAwsIamRoleArn(), awsRegion, SYSTEM_USER, now);
    } else {
      kmsKeyRecord = kmsKey.get();

      // regenerate the KMS key policy, if it is invalid
      kmsService.validateKeyAndPolicy(kmsKeyRecord, iamRoleRecord.getAwsIamRoleArn());
    }

    return kmsKeyRecord;
  }

  /**
   * Encrypt the given payload with KMS. If the given KMS key is invalid, create a new key and
   * encrypt using the new key.
   *
   * @param iamPrincipalArn The IAM principal ARN associated with the key
   * @param kmsKeyRecordId The ID of the KMS key record
   * @param keyId The AWS ARN of the KMS key
   * @param awsRegion The region in which the KMS key exists
   * @param data The data which to encrypt with KMS
   * @return The encrypted payload
   */
  private byte[] safeEncryptWithRetry(
      final String iamRoleRecordId,
      final String iamPrincipalArn,
      final String kmsKeyRecordId,
      final String keyId,
      final String awsRegion,
      final byte[] data) {
    try {
      return encrypt(awsRegion, keyId, data);
    } catch (KeyInvalidForAuthException invalidKeyException) {
      logger.error(
          "The KMS key with id: {} for principal: {} is disabled or scheduled for deletion. "
              + "The record for this KMS key will be deleted and a new KMS key will be created.",
          keyId,
          iamPrincipalArn);

      kmsService.deleteKmsKeyById(kmsKeyRecordId);
      AwsIamRoleKmsKeyRecord newKeyRecord =
          kmsService.provisionKmsKey(
              iamRoleRecordId, iamPrincipalArn, awsRegion, SYSTEM_USER, dateTimeSupplier.get());

      return encrypt(awsRegion, newKeyRecord.getAwsKmsKeyId(), data);
    }
  }

  /**
   * Encrypts the data provided using KMS based on the provided region and key id.
   *
   * @param regionName Region where key is located
   * @param keyId Key id
   * @param data Data to be encrypted
   * @return encrypted data
   */
  private byte[] encrypt(final String regionName, final String keyId, final byte[] data) {
    Region region;
    try {
      region = Region.getRegion(Regions.fromName(regionName));
    } catch (IllegalArgumentException iae) {
      throw ApiException.newBuilder()
          .withApiErrors(DefaultApiError.AUTH_IAM_ROLE_AWS_REGION_INVALID)
          .withExceptionCause(iae)
          .build();
    }

    final AWSKMSClient kmsClient = kmsClientFactory.getClient(region);

    try {
      final EncryptResult encryptResult =
          kmsClient.encrypt(
              new EncryptRequest().withKeyId(keyId).withPlaintext(ByteBuffer.wrap(data)));

      return encryptResult.getCiphertextBlob().array();
    } catch (NotFoundException | KMSInvalidStateException keyNotUsableException) {
      throw new KeyInvalidForAuthException(
          String.format("Failed to encrypt token using KMS key with id: %s", keyId),
          keyNotUsableException);
    } catch (AmazonClientException ace) {
      String msg =
          String.format("Unexpected error communicating with AWS KMS for region %s.", regionName);
      throw ApiException.newBuilder()
          .withApiErrors(
              CustomApiError.createCustomApiError(DefaultApiError.INTERNAL_SERVER_ERROR, msg))
          .withExceptionCause(ace)
          .withExceptionMessage(msg)
          .build();
    }
  }

  private Set<String> getAdminRoleArnSet() {
    if (adminRoleArnSet == null) {
      adminRoleArnSet = new HashSet<>();
      if (StringUtils.isNotBlank(adminRoleArns)) {
        String[] roles = adminRoleArns.split(",");
        if (roles.length > 0) {
          Arrays.stream(roles)
              .forEach(
                  role -> {
                    adminRoleArnSet.add(role.trim());
                  });
        }
      }
    }
    return adminRoleArnSet;
  }

  /**
   * Generate map of Token metadata that is common to all principals
   *
   * @param iamPrincipalArn - The authenticating IAM principal ARN
   * @return - Map of token metadata
   */
  protected Map<String, String> generateCommonIamPrincipalAuthMetadata(
      final String iamPrincipalArn) {
    Map<String, String> metadata = Maps.newHashMap();
    metadata.put(CerberusPrincipal.METADATA_KEY_USERNAME, iamPrincipalArn);
    metadata.put(CerberusPrincipal.METADATA_KEY_IS_IAM_PRINCIPAL, Boolean.TRUE.toString());

    Set<String> groups = new HashSet<>();
    groups.add("registered-iam-principals");

    // We will allow specific ARNs access to the user portions of the API
    Set<String> adminRoleArnSet = getAdminRoleArnSet();

    if (adminRoleArnSet.contains(iamPrincipalArn)
        || awsIamRoleArnParser.isAssumedRoleArn(iamPrincipalArn)
            && adminRoleArnSet.contains(
                awsIamRoleArnParser.convertPrincipalArnToRoleArn(iamPrincipalArn))) {
      metadata.put(METADATA_KEY_IS_ADMIN, Boolean.toString(true));
      groups.add("admin-iam-principals");
    } else {
      metadata.put(METADATA_KEY_IS_ADMIN, Boolean.toString(false));
    }
    metadata.put(CerberusPrincipal.METADATA_KEY_GROUPS, StringUtils.join(groups, ','));

    return metadata;
  }

  /**
   * Generate map of Token metadata that is common to all principals
   *
   * @param iamPrincipalArn - The authenticating IAM principal ARN
   * @param region - The AWS region
   * @return - Map of token metadata
   */
  protected Map<String, String> generateCommonIamPrincipalAuthMetadata(
      final String iamPrincipalArn, final String region) {
    Map<String, String> metadata = generateCommonIamPrincipalAuthMetadata(iamPrincipalArn);
    metadata.put(CerberusPrincipal.METADATA_KEY_AWS_REGION, region);
    return metadata;
  }

  /**
   * Search for the given IAM principal (e.g. arn:aws:iam::1111111111:instance-profile/example), if
   * not found, then also search for the base role that the principal assumes (i.e.
   * arn:aws:iam::1111111111:role/example)
   *
   * @param iamPrincipalArn - The authenticating IAM principal ARN
   * @return - The associated IAM role record
   */
  protected Optional<AwsIamRoleRecord> findIamRoleAssociatedWithSdb(String iamPrincipalArn) {
    Optional<AwsIamRoleRecord> iamRole = awsIamRoleDao.getIamRole(iamPrincipalArn);

    // if the arn is not already in 'role' format, and cannot be found,
    // then try checking for the generic "arn:aws:iam::0000000000:role/foo" format
    if (iamRole.isEmpty() && !awsIamRoleArnParser.isRoleArn(iamPrincipalArn)) {
      logger.debug(
          "Detected non-role ARN, attempting to find SDBs associated with the principal's base role...");
      // Minimal code change to stop authentication with assumed-role ARN from inserting too many
      // rows into AWS_IAM_ROLE table
      iamPrincipalArn = awsIamRoleArnParser.convertPrincipalArnToRoleArn(iamPrincipalArn);

      iamRole = awsIamRoleDao.getIamRole(iamPrincipalArn);
    }

    if (iamRole.isEmpty()) {
      String accountRootArn = awsIamRoleArnParser.convertPrincipalArnToRootArn(iamPrincipalArn);
      boolean rootArnExists = awsIamRoleDao.getIamRole(accountRootArn).isPresent();
      if (rootArnExists) {
        AwsIamRoleRecord newAwsIamRoleRecord = awsIamRoleService.createIamRole(iamPrincipalArn);
        iamRole = Optional.of(newAwsIamRoleRecord);
      }
    }

    return iamRole;
  }
}<|MERGE_RESOLUTION|>--- conflicted
+++ resolved
@@ -551,10 +551,6 @@
     meta.put(CerberusPrincipal.METADATA_KEY_USERNAME, username);
 
     boolean isAdmin = false;
-<<<<<<< HEAD
-
-=======
->>>>>>> ce6bba0c
     for (String group : this.adminGroups) {
       if (userGroups.contains(group)) {
         isAdmin = true;
