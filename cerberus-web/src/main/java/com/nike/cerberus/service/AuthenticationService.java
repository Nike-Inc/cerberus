--- conflicted
+++ resolved
@@ -487,7 +487,6 @@
           .build();
     }
 
-<<<<<<< HEAD
     revoke(authPrincipal.getToken());
     final AuthData authData =
         AuthData.builder()
@@ -498,9 +497,6 @@
                     authPrincipal.getUserGroups(),
                     currentTokenRefreshCount + 1))
             .build();
-=======
-    revoke(authPrincipal, authPrincipal.getTokenExpires());
->>>>>>> 05641e48
 
     final AuthResponse authResponse =
         AuthResponse.builder().status(AuthStatus.SUCCESS).data(authData).build();
