--- conflicted
+++ resolved
@@ -153,20 +153,11 @@
     return currentRegion().getName();
   }
 
-<<<<<<< HEAD
   @Bean(name = "adGroupNamePrefix")
   public String ADGroupNamePrefix(
       @Value("${cerberus.adGroupNamePrefix:}") String adGroupNamePrefix) {
     return adGroupNamePrefix.toLowerCase();
   }
-  ;
-=======
-  @Bean(name="adGroupNamePrefix")
-  public String ADGroupNamePrefix(
-          @Value("${cerberus.adGroupNamePrefix:}") String adGroupNamePrefix){
-    return adGroupNamePrefix;
-  };
->>>>>>> f948a354
 
   @Bean("encryptCryptoMaterialsManager")
   public CryptoMaterialsManager encryptCryptoMaterialsManager(
