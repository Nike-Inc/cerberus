--- conflicted
+++ resolved
@@ -26,14 +26,9 @@
 task buildDashboard(type: NpmTask, dependsOn: npmInstall) {
 
   doFirst {
-<<<<<<< HEAD
-    if (System.getenv("ENV_FILE")) {
-      String file_path = System.getenv("ENV_FILE")
-=======
     if (System.getenv("ENV_FILE_PATH")) {
       String file_path = System.getenv("ENV_FILE_PATH")
       project.logger.info(file_path)
->>>>>>> 9302d0b9
       assert file(file_path).exists()
       new File("${project.projectDir.absolutePath}", ".env").text = file(file_path).text
     }
