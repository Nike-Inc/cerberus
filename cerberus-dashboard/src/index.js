--- conflicted
+++ resolved
@@ -14,35 +14,12 @@
  * limitations under the License.
  */
 
-<<<<<<< HEAD
-import { LoginCallback, SecureRoute, Security } from '@okta/okta-react';
-import { OktaAuth, toRelativeUrl } from '@okta/okta-auth-js';
-import axios from "axios";
-=======
->>>>>>> 9302d0b9
 import { ConnectedRouter } from "connected-react-router";
 import React from "react";
 import { render } from "react-dom";
 import { Provider } from "react-redux";
-<<<<<<< HEAD
-import { Route, Switch } from "react-router";
-import {
-  handleUserLogin
-} from "./actions/authenticationActions";
-import "./assets/styles/reactSelect.scss";
-import App from "./components/App/App";
-import * as cms from "./constants/cms";
-import environmentService from "./service/EnvironmentService";
-import configureStore, { history } from "./store/configureStore";
-import { getLogger } from "./utils/logger";
-import NotFound from './components/NotFound/NotFound';
-
-var log = getLogger("main");
-const AUTH_ACTION_TIMEOUT = 6000; // 60 seconds in milliseconds
-=======
 import Root from './components/Root/Root';
 import configureStore, { history } from "./store/configureStore";
->>>>>>> 9302d0b9
 
 /**
  * This is our redux data store for storing all data retrieved from API Calls and any other state that needs
@@ -50,80 +27,6 @@
  */
 const store = configureStore(window.__INITIAL_STATE__);
 
-<<<<<<< HEAD
-const oktaAuth = new OktaAuth({
-    issuer: process.env.REACT_APP_AUTH_ENDPOINT,
-    clientId: process.env.REACT_APP_CLIENT_ID,
-    redirectUri: `${window.location.origin}/dashboard/callback`,
-    postLogoutRedirectUri: `${window.location.origin}`,
-    scope: ['openid', 'email'],
-    pkce: true,
-    tokenManager: {
-        autoRenew: true,
-        storage: 'sessionStorage',
-    },
-});
-
-const restoreOriginalUri = async (_oktaAuth, originalUri) => {
-  console.log("Restoring URI to: ", originalUri)
-  history.replace(toRelativeUrl(originalUri, window.location.origin));
-}
-
-
-let oauthTokenStorage = JSON.parse(sessionStorage.getItem("okta-token-storage"));
-let oauthToken = oauthTokenStorage?.idToken?.value;
-console.log(oauthToken)
-
-axios({
-    method: 'post',
-    url: environmentService.getDomain() + cms.TOKEN_EXCHANGE_PATH,
-    data: {
-      token: oauthToken,
-    },
-    timeout: AUTH_ACTION_TIMEOUT,
-    headers: {
-      'Content-Type': 'application/json',
-    }
-  })
-    .then(function (response) {
-      console.log(`${environmentService.getDomain() + cms.TOKEN_EXCHANGE_PATH} Response: `, response)
-      handleUserLoginAfterTokenExchange(response)
-      console.log("exchange token successful")
-  })
-    .catch((error) => {
-      console.log("Failed to exchange OAuth token")
-      console.log(error)
-    });
-
-let handleUserLoginAfterTokenExchange = (response) => {
-    console.log("calling handle user login")
-    handleUserLogin(response, store.dispatch, true);
-}
-
-/**
- * The Provider makes the dispatch method available to children components that connect to it.
- * The dispatcher is used to fire off actions such as a button being clicked, or submitting a form.
- *
- * Once an action fires off a reducer is triggered to manipulate the data in the store to change the state of
- * this app.
- *
- * Components that connect to the piece of state that has changed will have there inputs updated.
- *
- * This is an implementation of FLUX.
- */
-render(
-    <Provider store={store}>
-        <ConnectedRouter history={history}>
-            <Security oktaAuth={oktaAuth} restoreOriginalUri={restoreOriginalUri}>
-                <Switch>
-                    <Route path="/dashboard/callback" component={LoginCallback} />
-                    <SecureRoute path="/" component={App} />
-                </Switch>
-            </Security>
-        </ConnectedRouter>
-    </Provider>,
-  document.getElementById("root")
-=======
 render(
   <Provider store={store}>
     <ConnectedRouter history={history}>
@@ -131,5 +34,4 @@
     </ConnectedRouter>
   </Provider>
   ,document.getElementById("root")
->>>>>>> 9302d0b9
 );
