--- conflicted
+++ resolved
@@ -29,10 +29,6 @@
   }
 }
 
-<<<<<<< HEAD
-const mapStateToProps = () => {};
-=======
 const mapStateToProps = state => ({});
->>>>>>> 9302d0b9
 
 export default connect(mapStateToProps)(NotFound);