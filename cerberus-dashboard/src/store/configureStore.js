/*
 * Copyright (c) 2020 Nike, inc.
 *
 * Licensed under the Apache License, Version 2.0 (the "License")
 * you may not use this file except in compliance with the License.
 * You may obtain a copy of the License at
 *
 *   http://www.apache.org/licenses/LICENSE-2.0
 *
 * Unless required by applicable law or agreed to in writing, software
 * distributed under the License is distributed on an "AS IS" BASIS,
 * WITHOUT WARRANTIES OR CONDITIONS OF ANY KIND, either express or implied.
 * See the License for the specific language governing permissions and
 * limitations under the License.
 */

import rootReducer from '../reducers/rootReducer';
import { createBrowserHistory } from 'history'
import { applyMiddleware, createStore, compose } from 'redux';
import { routerMiddleware } from 'connected-react-router'
import thunk from 'redux-thunk';
import createLogger from 'redux-logger';

<<<<<<< HEAD
export const history = createBrowserHistory();
=======
export const history = createBrowserHistory({basename: '/dashboard/'});
>>>>>>> 9302d0b9

export default function configureStore() {

    // Apply the middleware to the store
    const middleware = routerMiddleware(history);

    let store;
    if (localStorage.getItem('redux-logger-enabled') === 'true') {
        const logger = createLogger();
        store = createStore(
            rootReducer(history),
            compose(
                applyMiddleware(middleware, thunk, logger),
                window.devToolsExtension ? window.__REDUX_DEVTOOLS_EXTENSION__() : f => f
            )
        );
    } else {
        store = createStore(
            rootReducer(history),
            compose(
                applyMiddleware(middleware, thunk),
                window.devToolsExtension ? window.__REDUX_DEVTOOLS_EXTENSION__() : f => f
            )
        );
    }

    if (module.hot) {
        module.hot
            .accept('../reducers/rootReducer', () => {
                const nextRootReducer = require('../reducers/rootReducer');
                store.replaceReducer(nextRootReducer);
            });
    }

    return store;
}<|MERGE_RESOLUTION|>--- conflicted
+++ resolved
@@ -21,11 +21,7 @@
 import thunk from 'redux-thunk';
 import createLogger from 'redux-logger';
 
-<<<<<<< HEAD
-export const history = createBrowserHistory();
-=======
 export const history = createBrowserHistory({basename: '/dashboard/'});
->>>>>>> 9302d0b9
 
 export default function configureStore() {
 
