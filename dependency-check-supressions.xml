--- conflicted
+++ resolved
@@ -137,8 +137,6 @@
         <packageUrl regex="true">^pkg:npm/faye\-websocket@.*$</packageUrl>
         <cve>CVE-2020-15133</cve>
     </suppress>
-<<<<<<< HEAD
-=======
     <suppress>
         <notes><![CDATA[
         file name: postcss:7.0.21
@@ -146,5 +144,4 @@
         <packageUrl regex="true">^pkg:npm/postcss@.*$</packageUrl>
         <cve>CVE-2021-23368</cve>
     </suppress>
->>>>>>> 65da771a
 </suppressions>