#
# Copyright (c) 2020 Nike, inc.
#
# Licensed under the Apache License, Version 2.0 (the "License")
# you may not use this file except in compliance with the License.
# You may obtain a copy of the License at
#
#   http://www.apache.org/licenses/LICENSE-2.0
#
# Unless required by applicable law or agreed to in writing, software
# distributed under the License is distributed on an "AS IS" BASIS,
# WITHOUT WARRANTIES OR CONDITIONS OF ANY KIND, either express or implied.
# See the License for the specific language governing permissions and
# limitations under the License.
#

<<<<<<< HEAD
version=4.10.2
=======
version=4.12.1
>>>>>>> 65da771a
group=com.nike.cerberus<|MERGE_RESOLUTION|>--- conflicted
+++ resolved
@@ -14,9 +14,5 @@
 # limitations under the License.
 #
 
-<<<<<<< HEAD
-version=4.10.2
-=======
 version=4.12.1
->>>>>>> 65da771a
 group=com.nike.cerberus