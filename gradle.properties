--- conflicted
+++ resolved
@@ -14,9 +14,5 @@
 # limitations under the License.
 #
 
-<<<<<<< HEAD
-version=4.12.0
-=======
 version=4.12.1
->>>>>>> 9302d0b9
 group=com.nike.cerberus