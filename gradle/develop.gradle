--- conflicted
+++ resolved
@@ -15,11 +15,6 @@
  */
 
 
-<<<<<<< HEAD
-=======
-def vaultVersion = "0.8.1"
-
->>>>>>> 47f84cd9
 def nodeServerPort = 8000
 def cmsRemoteDebugPort = 5005
 
@@ -57,23 +52,6 @@
     pidLockFileName '.proxy-dash.pid.lock'
 }
 
-<<<<<<< HEAD
-=======
-task stopVaultAndMySQLBackgroundThread(type: KillProcessTask) {
-    pidLockFileName '.vault-sql.pid.lock'
-}
-
-task  runDashboardAndReverseProxy(type: NodeTask, dependsOn: [npmInstall, copyDashboardResources]) {
-    group 'local development'
-    description 'Using the Node plugin (embedded node js) Serves the dashboard and runs the reverse proxy so that you can interact with the total composed Cerberus API'
-
-    script = file("${project.getRootDir().absolutePath}${File.separator}dashboard${File.separator}server.js")
-    execOverrides {
-        it.workingDir = new File("${project.getRootDir().absolutePath}${File.separator}dashboard").absolutePath
-    }
-}
-
->>>>>>> 47f84cd9
 /**
  * Configure the Node plugin to run out of the dashboard dir
  */
@@ -82,113 +60,6 @@
     workDir = dashboardDir
     npmWorkDir = dashboardDir
     nodeModulesDir = dashboardDir
-<<<<<<< HEAD
-=======
-}
-
-/**
- * Determine which dist of Vault to use
- */
-def vaultBinMap = [
-        "${Os.FAMILY_WINDOWS}": "https://releases.hashicorp.com/vault/${vaultVersion}/vault_${vaultVersion}_windows_amd64.zip",
-        "${Os.FAMILY_MAC}"    : "https://releases.hashicorp.com/vault/${vaultVersion}/vault_${vaultVersion}_darwin_amd64.zip",
-        "${Os.FAMILY_UNIX}"   : "https://releases.hashicorp.com/vault/${vaultVersion}/vault_${vaultVersion}_linux_amd64.zip"
-]
-
-def vaultZip
-def vaultBin
-if (Os.isFamily(Os.FAMILY_WINDOWS)) {
-    logger.lifecycle("Detected Windows")
-    vaultBin = vaultBinMap.get("${Os.FAMILY_WINDOWS}")
-    vaultZip = "vault_${vaultVersion}_windows_amd64.zip"
-} else if (Os.isFamily(Os.FAMILY_MAC)) {
-    logger.lifecycle("Detected Mac")
-    vaultBin = vaultBinMap.get("${Os.FAMILY_MAC}")
-    vaultZip = "vault_${vaultVersion}_darwin_amd64.zip"
-} else if (Os.isFamily(Os.FAMILY_UNIX)) {
-    logger.lifecycle("Detected Unix")
-    vaultBin = vaultBinMap.get("${Os.FAMILY_UNIX}")
-    vaultZip = "vault_${vaultVersion}_linux_amd64.zip"
-}
-
-if (vaultBin == null) {
-    throw new GradleException("Failed to detect OS type and set url for vault binary download")
-}
-
-task downloadVault() {
-    group 'local development'
-    description 'Downloads the vault binary for the current OS'
-    doLast {
-        if (new File("${project.buildDir.absolutePath}${File.separator}${vaultZip}").exists()) {
-            logger.lifecycle("${project.buildDir.absolutePath}${File.separator}${vaultZip} already exists skipping...")
-            throw new StopExecutionException()
-        }
-
-        project.buildDir.mkdirs()
-        logger.lifecycle("Set download url to ${vaultBin}")
-        ant.get(
-                src: vaultBin,
-                dest: "${project.buildDir.absolutePath}",
-                skipexisting: 'true'
-        )
-    }
-}
-
-
-task extractVault(type: Copy, dependsOn: downloadVault) {
-    group 'local development'
-    description 'Extracts the Vault dist into the buld dir'
-
-    from zipTree("${project.buildDir.absolutePath}${File.separator}${vaultZip}")
-    into project.buildDir
-}
-
-/**
- * Runs vault and MySQL locally in memory in dev mod
- */
-task runVaultAndMySQL(dependsOn: [extractVault, startEmbeddedMysql]) {
-    group 'local development'
-    description 'Runs Vault and MySQL locally in memory in dev mod, with out requiring either to be installed'
-
-    doLast {
-        // this fails when in a 'doLast' block with task type 'Exec', so make manual 'exec' call
-        exec {
-            def vaultStdoutVaultLog = new File("${project.buildDir.absolutePath}${File.separator}vault.stdout.log")
-            workingDir "${project.getBuildDir().absolutePath}${File.separator}"
-
-            if (Os.isFamily(Os.FAMILY_WINDOWS)) {
-                commandLine "${workingDir}${File.separator}vault.exe"
-            } else {
-                executable "vault"
-            }
-
-            args 'server', '--dev'
-
-            standardOutput = new FileOutputStream(vaultStdoutVaultLog, true)
-        }
-    }
-}
-
-/**
- * Scans the Vault stdout log for the dev root token
- */
-def getTokenFromVaultLog() {
-    def vaultStdoutVaultLog = new File("${project.buildDir.absolutePath}${File.separator}vault.stdout.log")
-    sleep 1000
-    if (! vaultStdoutVaultLog.exists()) {
-        throw new GradleException("Log: ${vaultStdoutVaultLog.absolutePath} does not exist, cannot parse vault token")
-    } else {
-        def tokens = vaultStdoutVaultLog.text.findAll(/Root\ Token:\ (.*)/) { fullMatch, tokenMatch ->
-            return tokenMatch
-        }
-
-        if (tokens.size() < 1) {
-            throw new GradleException("Failed to parse root token")
-        }
-
-        return tokens.last()
-    }
->>>>>>> 47f84cd9
 }
 
 task debugCMS(dependsOn: [antReplace, assemble]) {
